# Visualizing results

While tables are useful for looking up information or finding specific numbers, it's usually easier to see trends and make sense of data using charts.

In Metabase, an answer to a question can be visualized in a number of ways:

- [Numbers](#numbers)
- [Trend](#trends)
- [Progress bar](#progress-bars)
- [Gauge](#gauges)
- [Table](#tables)
- [Line chart](#line-bar-and-area-charts)
- [Bar chart](#line-bar-and-area-charts)
- [Combo chart](#line-plus-bar-charts)
- [Row chart](#row-charts)
- [Area chart](#line-bar-and-area-charts)
- [Scatterplot or bubble chart](#scatterplots-and-bubble-charts)
- [Pie/donut chart](#pie-or-donut-charts)
- [Funnel](#funnel)
- [Map](#maps)

To change how the answer to your question is displayed, click on the **Visualization** button in the bottom-right of the screen to open the visualization sidebar.

![Visualization options](images/VisualizeChoices.png)

If a particular visualization doesn’t really make sense for your answer, that option will appear grayed out in the sidebar. You can still select a grayed-out option, though you might need to open the chart options to make your selection work with your data.

Once a question returns results, you can save the question, download the results, or add the question to a [dashboard](07-dashboards.md) or [pulse](10-pulses.md).

## Visualization types and options

Each visualization type has its own advanced options. Click the **Settings** button next to the Visualization button to see your options. The options panel also automatically opens up whenever you pick a new visualization type. Here's an overview of what you can do:

### Numbers

The **Numbers** option is for displaying a single number, nice and big. The options for numbers include:

- **Adding character prefixes or suffixes** to it (so you can do things like put a currency symbol in front or a percent at the end),
- **Setting the number of decimal places** you want to include, and
- **Multiplying your result by a number** (like if you want to multiply a decimal by 100 to make it look like a percent). If you want to _divide_ by a number, then just multiply it by a decimal (e.g, if your result is `100`, but you want it to display as `1`, simply multiply it by 0.01).

![Number](images/visualizations/number.png)

### Trends

The **Trend** visualization is great for displaying how a single number has changed over time. To use this visualization, you'll need to have a single number grouped by a Time field, like the Count of Orders by Created At. The Trend will show you the value of the number during the most recent period, as well as how much the number has increased or decreased compared to its value in the previous period. The period is determined by your group-by field; if you're grouping by Day, the Trend will show you the most recent day compared to the day before that.

![Trend](images/visualizations/trend.png)

By default, Trends will display increases as green (i.e. "good") and decreases as red ("bad"). If your number is something where an increase is bad and a decrease is good (such as Bounce Rate, or Costs), you can reverse this behavior in the visualization settings:

![Trend settings](images/visualizations/trend-settings.png)

### Progress bars

**Progress bars** are for comparing a single number to a goal value that you set. Open up the settings for your progress bar to choose a value for your goal, and Metabase will show you how far away your question's current result is from the goal.

![Progress bar](images/visualizations/progress.png)

### Gauges

Ah, **gauges**: you either love 'em or you hate 'em. …Or you feel "meh" about them, I guess. Whatever the case, gauges allow you to show a single number in the context of a set of colored ranges that you can specify. By default, when you choose the Gauge visualization, Metabase will create red, yellow, and green ranges for you.

![Gauge](images/visualizations/gauge.png)

Open up the visualization settings to define your own ranges, choose colors for them, and optionally add labels to some or all of your ranges:

![Gauge settings](images/visualizations/gauge-settings.png)

### Tables

The **Table** option is good for looking at tabular data (duh), or for lists of things like users or orders. The visualization options for tables allow you to add, hide, or rearrange fields in the table you're looking at, as well as modify their formatting.

#### Rearranging, adding, and removing columns

![Additional fields](images/visualizations/add-fields.png)

Open up the settings for your table and you'll see the Columns tab, which displays all the columns currently being shown in the table. Below that you'll see a list of more columns from linked tables, if any, that you can add to the current table view.

To hide a column, click the X icon on it; that'll send it down to the **More columns** area in case you want to bring it back. To add a linked column, just click the + icon on it, which will bring it to the **Visible columns** section. Click and drag any of the columns listed there to rearrange the order in which they appear. Another super easy way to rearrange columns without having to open up the visualization settings is to simply click and drag on a column's heading to move it where you'd like it to go.

> Changing these options doesn't change the actual table itself; these changes create a custom view of the table that you can save as a **question** in Metabase and refer back to later, share with others, or add to a [dashboard](08-dashboards.md).

#### Column formatting options

To format the display of any column in a table, click on the column heading and choose the `Formatting` option (you can also get there by clicking on the gear on any column when in the `Columns` tab of the visualization settings).

![Column formatting](images/visualizations/column-header-formatting.png)

The options you see will differ depending on the type of column you're viewing:

**Dates**

- **Date style** gives you a bunch of different choices for how to display the date.
- **Abbreviate names of days and months**, when turned on, will turn things like `January` to `Jan`, and `Monday` to `Mon`.
- **Show the time** lets you decide whether or not to display the time, and if so, how. You can include hours and minutes, and additionally seconds and milliseconds.

**Numbers**

- **Show a mini bar chart** will display a small horizontal bar next to each number in this column to show its size relative to the other values in the column.
- **Style** lets you choose to display the number as a plain number, a percent, in scientific notation, or as a currency.
- **Separator style** gives you various options for how commas and periods are used to separate the number.
- **Minimum number of decimal places** forces the number to be displayed with exactly this many decimal places.
- **Multiply by a number** multiplies each number in this column by whatever you type here. Just don't type an emoji here; it almost always causes a temporal vortex to manifest.
- **Add a prefix/suffix** lets you put a symbol, word, or whatever before or after each cell's value.

**Currency**
Currency columns have all the same options as numbers, plus the following:

- **Unit of Currency** lets you change the unit of currency from whatever the system default is.
- **Currency label style** allows you to switch between displaying the currency label as a symbol, a code like (USD), or the full name of the currency.
- **Where to display the unit of currency** lets you toggle between showing the currency label in the column heading or in every cell in the column.

#### Formatting data in charts

While we're talking about formatting, we thought you should also know that you can access formatting options for the columns used in a chart. Just open the visualization settings and select the `Data` tab:

![Chart formatting](images/visualizations/chart-formatting.png)

Then click on the gear icon next to the column that you want to format. Dates, numbers, and currencies tend to have the most useful formatting options.

![Chart formatting options](images/visualizations/chart-formatting-options.png)

#### Conditional table formatting

Sometimes is helpful to highlight certain rows or columns in your tables when they meet a specific condition. You can set up conditional formatting rules by going to the visualization settings while looking at any table, then clicking on the **Conditional Formatting** tab.

![Conditional formatting](images/visualizations/conditional-formatting.png)

When you add a new rule, you'll first need to pick which column(s) should be affected. Your columns can be formatted in one of two ways:

- **Single color**. Pick single color if you want to highlight cells in the column if they're greater, less than, or equal to a specific number, or if they match or contain a certain word or phrase. You can optionally highlight the whole row of a cell that matches the condition you pick so that it's easier to spot as you scroll down your table.
- **Color range**. Choose color range if you want to tint all the cells in the column from smallest to largest or vice a versa. This option is only available for numeric columns.

You can set as many rules on a table as you want. If two or more rules disagree with each other, the rule that's on the top of your list of rules will win. You can click and drag your rules to reorder them, and click on a rule to edit it.

#### Pivoted tables

If your table is a result that contains one numeric column and two grouping columns, Metabase will also automatically "pivot" your table, like in the example below. Pivoting takes one of your columns and rotates it 90 degrees ("pivots" it) so that each of its values becomes a column heading. If you open up the visualization settings by clicking the gear icon, you can choose which column to pivot in case Metabase got it wrong; or you can also turn the pivoting behavior off entirely.

![Pivot table](images/visualizations/pivot.png)

### Line, bar, and area charts

**Line charts** are best for displaying the trend of a number over time, especially when you have lots of x-axis values. Bar charts are great for displaying a number grouped by a category (e.g., the number of users you have by country). Bar charts can also be useful for showing a number over time if you have a smaller number of x-axis values (like orders per month this year).

![Bar chart](images/visualizations/bar.png)

**Area charts** are useful when comparing the proportions of two metrics over time. Both bar and area charts can be stacked.

![Stacked area chart](images/visualizations/area.png)

**Trend lines**

**Trend lines** are another useful option for line, area, bar, and scatter charts. If you have a question where you're grouping by a time field, open up the visualization settings and turn the `Show trend line` toggle on to display a trend line. Metabase will choose the best type of line to fit to the trend of your series. Trend lines will even work if you have multiple metrics selected in your summary. But trend lines won't work if you have any groupings beyond the one time field.

![Trend lines](images/visualizations/trend-lines.png)

### Combo charts <a name="line-plus-bar-charts"></a>

Combo charts let you combine bars and lines (or areas) on the same chart.

![Line + bar](images/visualizations/combo-chart.png)

Metabase will pick one of your series to display as a line, and another to display as a bar by default. Open up the visualization settings to change which series are lines, bars, or areas, as well as to change per-series settings like colors. Click the down arrow icon on the right of a series to see additional options:

![Line + bar](images/visualizations/combo-chart-settings.png)

To use a Combo chart you'll either need to have two or more metrics selected in the Summarize By section of your question, with one or two grouping columns, like this:

![Data for Line + Bar chart](images/visualizations/combo-chart-data-1.png)

Or you'll need a question with a single metric and two grouping columns, like this:

![Data for Line + Bar chart](images/visualizations/combo-chart-data-2.png)

### Row charts

If you're trying to group a number by a column that has a lot of possible values, like a Vendor or Product Title field, try visualizing it as a **row chart**. Metabase will show you the bars in descending order of size, with a final bar at the bottom for items that didn't fit.

![Row chart](images/visualizations/row.png)

#### Histograms

If you have a bar chart like Count of Users by Age, where the x-axis is a number, you'll get a special kind of chart called a **histogram**, where each bar represents a range of values (called a "bin"). Note that Metabase will automatically bin your results any time you use a number as a grouping, even if you aren't viewing a bar chart. Questions that use latitude and longitude will also get binned automatically.

![Histogram](images/histogram.png)

By default, Metabase will automatically choose a good way to bin your results. But you can change how many bins your result has, or turn the binning off entirely, by clicking on the area to the right of the column you're grouping by:

![Binning options](images/notebook/histogram-bins.png)

#### Options for line, bar, and area charts

These three charting types have very similar options, which are broken up into the following:

**Data**

Here's where you can choose the columns you want to plot on your x and y axes. This is mostly useful if your table or result set contains more than two columns, like if you're trying to graph fields from an unaggregated table. You can also add additional metrics to your chart by clicking the `Add another series` link below the y-axis dropdown, or break your current metric out by an additional dimension by clicking the `Add a series breakout` link below the x-axis dropdown (note that you can't add an additional series breakout if you have more than one metric/series).

**Display**

There's quite a bit you can do in this tab, but the options available will depend on the data in your chart.

- **Set the colors and labels** for the series on your chart.
- **Change the style of your lines** for Line and Area charts, and choose whether to display dots on the lines.
- **Specify how to handle missing values**. Use the "Replace missing values with…" setting to change how your chart deals with missing values. You can use linear interpolation, or display those points as zero or as nothing.
- **Add a goal line**. Goal lines can be used in conjunction with [alerts](15-alerts.md) to send an email or a Slack message when your metric cross this line.
- **Add a trend line**. If you're looking at a time series chart, you can turn on a trend line to show where things are heading.
- **Show values on data points**. The default setting will try and fit as many values on your chart as will fit nicely, but you can also force Metabase to show the values for each and every data point, which it will do begrudgingly. Showing values also works with multi-series charts, but be aware that the more data points you add, the more crowded with values the charts will become.

**Axes**

There are three main ways to configure axes:

<<<<<<< HEAD
- Change the scale for your axes. If you're looking at a time series chart, your x-axis can use a time series scale or an ordinal one. When using "Timeseries", it will always be displayed in ascending order, so oldest to newest, while "Ordinal" will display in the order the data is returned. Your y-axis can use a linear, power, or logarithmic scale.
- Hide or show the tick marks on your axes. You can also choose to rotate the tick marks on the x-axis to help them fit better.
- Edit the range of your y-axis. Metabase sets an automatic range by default, but you can toggle that off and input a custom minimum and maximum value for the y-axis if you'd like.
=======
- **Change the scale for your axes**. If you're looking at a time series chart, your x-axis can use a time series scale or an ordinal one. Your y-axis can use a linear, power, or logarithmic scale.
- **Hide or show the tick marks on your axes**. You can also choose to rotate the tick marks on the x-axis to help them fit better.
- **Edit the range of your y-axis**. Metabase sets an automatic range by default, but you can toggle that off and input a custom minimum and maximum value for the y-axis if you'd like.
>>>>>>> 2c69eea5

**Labels**

Here's where you can choose to hide the **label** for your x- or y-axis. You can also customize the text for your axes labels here.

### Scatterplots and bubble charts

**Scatterplots** are useful for visualizing the correlation between two variables, like comparing the age of your users vs. how many dollars they've spent on your products. To use a scatterplot, you'll need to ask a question that results in two numeric columns, like `Count of Orders grouped by Customer Age`. Alternatively, you can use a raw data table and select the two numeric fields you want to use in the chart options.

If you have a third numeric field, you can also create a **bubble chart**. Select the Scatter visualization, then open up the chart settings and select a field in the **bubble size** dropdown. This field will be used to determine the size of each bubble on your chart. For example, you could use a field that contains the total dollar amount for each x-y pair — i.e. larger bubbles for larger total dollar amounts spent on orders.

Scatterplots and bubble charts also have similar chart options as line, bar, and area charts, including the option to display trend or goal lines.

![Scatter](images/visualizations/scatter.png)

### Pie or donut charts

A **pie or donut chart** can be used when breaking out a metric by a single dimension, especially when the number of possible breakouts is small, like users by gender. If you have more than a few breakouts, like users per country, it's usually better to use a bar chart so that your users can more easily compare the relative sizes of each bar.

The options for pie charts let you choose which field to use as your measurement, and which one to use for the dimension (i.e. the pie slices). You can also customize the color of each slice, the pie chart's legend, whether or not to show each slice's percent of the whole in the legend, and the minimum size a slice needs to be in order for Metabase to display it.

![Donut](images/visualizations/donut.png)

### Funnel

**Funnels** are commonly used in e-commerce or sales to visualize how many customers are present within each step of a checkout flow or sales cycle. At their most general, funnels show you values broken out by steps, and the percent decrease between each successive step. To create a funnel in Metabase, you'll need to have a table with at least two columns: one column that contains the metric you're interested in, and another that contains the funnel's steps.

For example, I might have an Opportunities table, and I could create a question that gives me the number of sales leads broken out by a field that contains stages such as `Prospecting`, `Qualification`, `Proposal`, `Negotiation`, and `Closed`. In this example, the percentages shown along the x-axis tell you what percent of the total starting opportunities are still present at each subsequent step; so 18.89% of our total opportunities have made it all the way to being closed deals. The number below each percent is the actual value of the count at that step — in our example, the actual number of opportunities that are currently at each step. Together, these numbers help you figure out where you're losing your customers or users.

![Funnel](images/visualizations/funnel.png)

### Maps

When you select the **Map** visualization setting, Metabase will automatically try and pick the best kind of map to use based on the table or result set. Here are the maps that Metabase uses:

- **United States Map**. Creating a map of the United States from your data requires your results to contain a column that contains names of states or two-letter state codes. This lets you do things like visualize the count of your users broken out by state, with darker states representing more users.
- **World Map**. To visualize your results in the format of a map of the world broken out by country, your result must contain a column with two-letter country codes. (E.g., count of users by country.)

![Region map](images/visualizations/map.png)

- **Pin Map**. If your results contains a latitude and longitude field, Metabase will try to display the results as a pin map of the world. Metabase will put one pin on the map for each row in your table, based on the latitude and longitude fields. You can try this with the Sample Dataset that's included in Metabase: start a new question and select the People table, use `raw data` for your view, and choose the Map option for your visualization. You'll see a map of the world, with each dot representing the latitude and longitude coordinates of a single person from the People table.

![Pin map](images/visualizations/pin-map.png)

When you open up the Map options, you can manually switch between a region map (e.g., United States) and a pin map. If you're using a region map, you can also choose which field to use as the measurement, and which field to use as the region (e.g., State or Country).

Metabase also allows administrators to add custom region maps via GeoJSON files through the Metabase **Admin Panel**.

---

## Next: Sharing and organizing questions

Now let's learn about [sharing and organizing your saved questions](06-sharing-answers.md).<|MERGE_RESOLUTION|>--- conflicted
+++ resolved
@@ -213,15 +213,9 @@
 
 There are three main ways to configure axes:
 
-<<<<<<< HEAD
-- Change the scale for your axes. If you're looking at a time series chart, your x-axis can use a time series scale or an ordinal one. When using "Timeseries", it will always be displayed in ascending order, so oldest to newest, while "Ordinal" will display in the order the data is returned. Your y-axis can use a linear, power, or logarithmic scale.
-- Hide or show the tick marks on your axes. You can also choose to rotate the tick marks on the x-axis to help them fit better.
-- Edit the range of your y-axis. Metabase sets an automatic range by default, but you can toggle that off and input a custom minimum and maximum value for the y-axis if you'd like.
-=======
-- **Change the scale for your axes**. If you're looking at a time series chart, your x-axis can use a time series scale or an ordinal one. Your y-axis can use a linear, power, or logarithmic scale.
+- **Change the scale for your axes**. If you're looking at a time series chart, your x-axis can use a time series scale or an ordinal one. When using "Timeseries", it will always be displayed in ascending order, so oldest to newest, while "Ordinal" will display in the order the data is returned. Your y-axis can use a linear, power, or logarithmic scale.
 - **Hide or show the tick marks on your axes**. You can also choose to rotate the tick marks on the x-axis to help them fit better.
 - **Edit the range of your y-axis**. Metabase sets an automatic range by default, but you can toggle that off and input a custom minimum and maximum value for the y-axis if you'd like.
->>>>>>> 2c69eea5
 
 **Labels**
 
