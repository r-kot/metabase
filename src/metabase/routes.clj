--- conflicted
+++ resolved
@@ -6,42 +6,14 @@
             [ring.util.response :as resp]
             [stencil.core :as stencil]
             [metabase.api.routes :as api]
-<<<<<<< HEAD
-            (metabase.models common
-                             [setting :as setting])
-            (metabase [config :as config]
-                      [setup :as setup])
-            metabase.util.password))
-
-(defn- index-page-vars
-  "Static values that we inject into the index.html page via Mustache."
-  []
-  {:ga_code               "UA-60817802-1"
-   :intercom_code         "gqfmsgf1"
-   :password_complexity   (metabase.util.password/active-password-complexity)
-   :setup_token           (setup/token-value)
-   :timezones             metabase.models.common/timezones
-   :version               (config/mb-version-info)
-   ;; all of these values are dynamic settings from the admin UI but we include them here for bootstrapping availability
-   :anon-tracking-enabled (setting/get :anon-tracking-enabled)
-   :-site-name            (setting/get :-site-name)})
-
-(defn- index [request]
-=======
             [metabase.models.setting :as setting]))
 
 (defn- index [_]
->>>>>>> 2fa22ee3
   (-> (io/resource "frontend_client/index.html")
       slurp
       (stencil/render-string {:bootstrap_json (json/generate-string (setting/public-settings))})
       resp/response
-<<<<<<< HEAD
       (resp/content-type "text/html")))
-=======
-      (resp/content-type "text/html")
-      (resp/header "Last-Modified" "{now} GMT")))
->>>>>>> 2fa22ee3
 
 ;; Redirect naughty users who try to visit a page other than setup if setup is not yet complete
 (defroutes routes
