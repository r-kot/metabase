(ns metabase.sync.analyze.fingerprint
  "Analysis sub-step that takes a sample of values for a Field and saving a non-identifying fingerprint
   used for classification. This fingerprint is saved as a column on the Field it belongs to."
  (:require [clj-time
             [coerce :as t.coerce]
             [core :as t]]
            [clojure.set :as set]
            [clojure.tools.logging :as log]
            [honeysql.helpers :as h]
            [kixi.stats.core :as stats]
            [medley.core :as m]
            [metabase.models.field :refer [Field]]
            [metabase.sync
             [interface :as i]
             [util :as sync-util]]
            [metabase.sync.analyze.fingerprint
             [datetime :as datetime]
             [global :as global]
             [number :as number]
             [sample :as sample]
             [text :as text]]
            [metabase.util :as u]
            [metabase.util
             [date :as du]
             [schema :as su]]
            [redux.core :as redux]
            [schema.core :as s]
<<<<<<< HEAD
            [toucan.db :as db])
  (:import com.clearspring.analytics.stream.cardinality.HyperLogLogPlus))
=======
            [toucan.db :as db]))

(def ^:private FieldOrColumn
  {:base_type s/Keyword
   s/Any      s/Any})

(s/defn ^:private type-specific-fingerprint :- (s/maybe i/TypeSpecificFingerprint)
  "Return type-specific fingerprint info for FIELD AND. a FieldSample of Values if it has an elligible base type"
  [field :- FieldOrColumn, values :- i/FieldSample]
  (condp #(isa? %2 %1) (:base_type field)
    :type/Text     {:type/Text (text/text-fingerprint values)}
    :type/Number   {:type/Number (number/number-fingerprint values)}
    :type/DateTime {:type/DateTime (datetime/datetime-fingerprint values)}
    nil))

(s/defn fingerprint :- i/Fingerprint
  "Generate a 'fingerprint' from a FieldSample of VALUES."
  [field :- FieldOrColumn, values :- i/FieldSample]
  (merge
   (when-let [global-fingerprint (global/global-fingerprint values)]
     {:global global-fingerprint})
   (when-let [type-specific-fingerprint (type-specific-fingerprint field values)]
     {:type type-specific-fingerprint})))
>>>>>>> be8a5dd1

(defn- col-wise
  [& rfs]
  (fn
    ([]
     (mapv (fn [rf]
             (rf))
           rfs))
    ([acc]
     (mapv (fn [rf acc]
             (rf acc))
           rfs acc))
    ([acc e]
     (mapv (fn [rf acc e]
             (rf acc e))
           rfs acc e))))

(defn- monoid
  [f init]
  (fn
    ([] init)
    ([acc] (f acc))
    ([acc x] (f acc x))))

(defn- share
  [pred]
  (fn
    ([]
     {:match 0
      :total 0})
    ([{:keys [match total]}]
     (/ match (max total 1)))
    ([{:keys [match total]} e]
     {:match (cond-> match
               (pred e) inc)
      :total (inc total)})))

(defn cardinality
  "Transducer that sketches cardinality using HyperLogLog++.
   https://research.google.com/pubs/pub40671.html"
  ([] (HyperLogLogPlus. 14 25))
  ([^HyperLogLogPlus acc] (.cardinality acc))
  ([^HyperLogLogPlus acc x]
   (.offer acc x)
   acc))

(defmulti
  ^{:private  true
    :arglists '([field])}
  fingerprinter (juxt :base_type :special_type))

(def ^:private global-fingerprinter
  (redux/fuse {:distinct-count cardinality}))

(defmethod fingerprinter :default
  [_]
  (redux/post-complete global-fingerprinter (partial hash-map :global)))

(defmethod fingerprinter [:type/* :type/FK]
  [_]
  (redux/post-complete global-fingerprinter (partial hash-map :global)))

(prefer-method fingerprinter [:type/* :type/FK] [:type/Number :type/*])
(prefer-method fingerprinter [:type/* :type/FK] [:type/Text :type/*])

(defn- with-global-fingerprinter
  [prefix fingerprinter]
  (redux/post-complete
   (redux/juxt
    fingerprinter
    global-fingerprinter)
   (fn [[type-fingerprint global-fingerprint]]
     {:global global-fingerprint
      :type   {prefix type-fingerprint}})))

(defn- with-error-handling
  [rf msg]
  (fn
    ([]
     (let [result (sync-util/with-error-handling msg (rf))]
       (if (instance? Exception result)
         (reduced result)
         result)))
    ([acc]
     (let [result (sync-util/with-error-handling msg (rf acc))]
       (if (instance? Exception result)
         (reduced result)
         result)))
    ([acc e]
     (let [result (sync-util/with-error-handling msg (rf acc e))]
       (if (instance? Exception result)
         (reduced result)
         result)))))

(defmacro ^:private deffingerprinter
  [type transducer]
  `(defmethod fingerprinter ~type
     [field#]
     (with-error-handling
       (with-global-fingerprinter (first ~type) ~transducer)
       (format "Error generating fingerprint for %s" (sync-util/name-for-logging field#)))))

(deffingerprinter [:type/DateTime :type/*]
  ((keep du/str->date-time)
   (redux/post-complete
    (redux/fuse {:earliest (monoid t/min-date (t.coerce/from-long Long/MAX_VALUE))
                 :latest   (monoid t/max-date (t.coerce/from-long 0))})
    (partial m/map-vals str))))

(deffingerprinter [:type/Number :type/*]
  ((remove nil?)
   (redux/fuse {:min (monoid min Double/POSITIVE_INFINITY)
                :max (monoid max Double/NEGATIVE_INFINITY)
                :avg stats/mean})))

(deffingerprinter [:type/Text :type/*]
  (redux/fuse {:percent-json   (share text/valid-serialized-json?)
               :percent-url    (share u/url?)
               :percent-email  (share u/email?)
               :average-length ((map (comp count str)) stats/mean)}))

(s/defn ^:private save-fingerprint!
  [field :- i/FieldInstance, fingerprint :- (s/maybe i/Fingerprint)]
  ;; don't bother saving fingerprint if it's completely empty
  (when (seq fingerprint)
    (log/debug (format "Saving fingerprint for %s" (sync-util/name-for-logging field)))
    ;; All Fields who get new fingerprints should get marked as having the latest fingerprint version, but we'll
    ;; clear their values for `last_analyzed`. This way we know these fields haven't "completed" analysis for the
    ;; latest fingerprints.
    (db/update! Field (u/get-id field)
      :fingerprint         fingerprint
      :fingerprint_version i/latest-fingerprint-version
      :last_analyzed       nil)))

(defn- empty-stats-map [fields-count]
  {:no-data-fingerprints   0
   :failed-fingerprints    0
   :updated-fingerprints   0
   :fingerprints-attempted fields-count})

(s/defn ^:private fingerprint-table!
  [table :- i/TableInstance, fields :- [i/FieldInstance]]
  (transduce identity
             (redux/post-complete
              (apply col-wise (map fingerprinter fields))
              (fn [fingerprints]
                (reduce (fn [count-info [field fingerprint]]
                          (cond
                            (instance? Exception fingerprint)
                            (update count-info :failed-fingerprints inc)

                            (some-> fingerprint :global :distinct-count zero?)
                            (update count-info :no-data-fingerprints inc)

                            :else
                            (do
                              (save-fingerprint! field fingerprint)
                              (update count-info :updated-fingerprints inc))))
                        (empty-stats-map (count fingerprints))
                        (map vector fields fingerprints))))
             (sample/sample-fields table fields)))

;;; +----------------------------------------------------------------------------------------------------------------+
;;; |                                    WHICH FIELDS NEED UPDATED FINGERPRINTS?                                     |
;;; +----------------------------------------------------------------------------------------------------------------+

;; Logic for building the somewhat-complicated query we use to determine which Fields need new Fingerprints
;;
;; This ends up giving us a SQL query that looks something like:
;;
;; SELECT *
;; FROM metabase_field
;; WHERE active = true
;;   AND preview_display = true
;;   AND visibility_type <> 'retired'
;;   AND table_id = 1
;;   AND ((fingerprint_version < 1 AND
;;         base_type IN ("type/Longitude", "type/Latitude", "type/Integer"))
;;        OR
;;        (fingerprint_version < 2 AND
;;         base_type IN ("type/Text", "type/SerializedJSON")))

(s/defn ^:private base-types->descendants :- #{su/FieldTypeKeywordOrString}
  "Given a set of BASE-TYPES return an expanded set that includes those base types as well as all of their
   descendants. These types are converted to strings so HoneySQL doesn't confuse them for columns."
  [base-types :- #{su/FieldType}]
  (->> (for [base-type base-types]
         (cons base-type (descendants base-type)))
       (reduce set/union)
       (map u/keyword->qualified-name)
       set))

;; It's even cooler if we could generate efficient SQL that looks at what types have already
;; been marked for upgrade so we don't need to generate overly-complicated queries.
;;
;; e.g. instead of doing:
;;
;; WHERE ((version < 2 AND base_type IN ("type/Integer", "type/BigInteger", "type/Text")) OR
;;        (version < 1 AND base_type IN ("type/Boolean", "type/Integer", "type/BigInteger")))
;;
;; we could do:
;;
;; WHERE ((version < 2 AND base_type IN ("type/Integer", "type/BigInteger", "type/Text")) OR
;;        (version < 1 AND base_type IN ("type/Boolean")))
;;
;; (In the example above, something that is a `type/Integer` or `type/Text` would get upgraded
;; as long as it's less than version 2; so no need to also check if those types are less than 1, which
;; would always be the case.)
;;
;; This way we can also completely omit adding clauses for versions that have been "eclipsed" by others.
;; This would keep the SQL query from growing boundlessly as new fingerprint versions are added
(s/defn ^:private versions-clauses :- [s/Any]
  []
  ;; keep track of all the base types (including descendants) for each version, starting from most recent
  (let [versions+base-types (reverse (sort-by first (seq i/fingerprint-version->types-that-should-be-re-fingerprinted)))
        already-seen        (atom #{})]
    (for [[version base-types] versions+base-types
          :let  [descendants  (base-types->descendants base-types)
                 not-yet-seen (set/difference descendants @already-seen)]
          ;; if all the descendants of any given version have already been seen, we can skip this clause altogether
          :when (seq not-yet-seen)]
      ;; otherwise record the newly seen types and generate an appropriate clause
      (do
        (swap! already-seen set/union not-yet-seen)
        [:and
         [:< :fingerprint_version version]
         [:in :base_type not-yet-seen]]))))

(s/defn ^:private honeysql-for-fields-that-need-fingerprint-updating :- {:where s/Any}
  "Return appropriate WHERE clause for all the Fields whose Fingerprint needs to be re-calculated."
  ([]
   {:where [:and
            [:= :active true]
            [:not= :special_type "type/PK"]
            [:not= :visibility_type "retired"]
            (cons :or (versions-clauses))]})

  ([table :- i/TableInstance]
   (h/merge-where (honeysql-for-fields-that-need-fingerprint-updating)
                  [:= :table_id (u/get-id table)])))


;;; +----------------------------------------------------------------------------------------------------------------+
;;; |                                      FINGERPRINTING ALL FIELDS IN A TABLE                                      |
;;; +----------------------------------------------------------------------------------------------------------------+

(s/defn ^:private fields-to-fingerprint :- (s/maybe [i/FieldInstance])
  "Return a sequences of Fields belonging to TABLE for which we should generate (and save) fingerprints.
   This should include NEW fields that are active and visibile."
  [table :- i/TableInstance]
  (seq (db/select Field
         (honeysql-for-fields-that-need-fingerprint-updating table))))

;; TODO - `fingerprint-fields!` and `fingerprint-table!` should probably have their names switched
(s/defn fingerprint-fields!
  "Generate and save fingerprints for all the Fields in TABLE that have not been previously analyzed."
  [table :- i/TableInstance]
  (if-let [fields (fields-to-fingerprint table)]
    (fingerprint-table! table fields)
    (empty-stats-map 0)))

(s/defn fingerprint-fields-for-db!
  "Invokes `fingerprint-fields!` on every table in `database`"
  [database :- i/DatabaseInstance
   tables :- [i/TableInstance]
   log-progress-fn]
  (du/with-effective-timezone database
    (apply merge-with + (for [table tables
                              :let [result (fingerprint-fields! table)]]
                          (do
                            (log-progress-fn "fingerprint-fields" table)
                            result)))))<|MERGE_RESOLUTION|>--- conflicted
+++ resolved
@@ -25,34 +25,8 @@
              [schema :as su]]
             [redux.core :as redux]
             [schema.core :as s]
-<<<<<<< HEAD
             [toucan.db :as db])
   (:import com.clearspring.analytics.stream.cardinality.HyperLogLogPlus))
-=======
-            [toucan.db :as db]))
-
-(def ^:private FieldOrColumn
-  {:base_type s/Keyword
-   s/Any      s/Any})
-
-(s/defn ^:private type-specific-fingerprint :- (s/maybe i/TypeSpecificFingerprint)
-  "Return type-specific fingerprint info for FIELD AND. a FieldSample of Values if it has an elligible base type"
-  [field :- FieldOrColumn, values :- i/FieldSample]
-  (condp #(isa? %2 %1) (:base_type field)
-    :type/Text     {:type/Text (text/text-fingerprint values)}
-    :type/Number   {:type/Number (number/number-fingerprint values)}
-    :type/DateTime {:type/DateTime (datetime/datetime-fingerprint values)}
-    nil))
-
-(s/defn fingerprint :- i/Fingerprint
-  "Generate a 'fingerprint' from a FieldSample of VALUES."
-  [field :- FieldOrColumn, values :- i/FieldSample]
-  (merge
-   (when-let [global-fingerprint (global/global-fingerprint values)]
-     {:global global-fingerprint})
-   (when-let [type-specific-fingerprint (type-specific-fingerprint field values)]
-     {:type type-specific-fingerprint})))
->>>>>>> be8a5dd1
 
 (defn- col-wise
   [& rfs]
@@ -174,6 +148,10 @@
                :percent-email  (share u/email?)
                :average-length ((map (comp count str)) stats/mean)}))
 
+(defn fingerprint-fields
+  [fields]
+  (apply col-wise (map fingerprinter fields)))
+
 (s/defn ^:private save-fingerprint!
   [field :- i/FieldInstance, fingerprint :- (s/maybe i/Fingerprint)]
   ;; don't bother saving fingerprint if it's completely empty
@@ -197,7 +175,7 @@
   [table :- i/TableInstance, fields :- [i/FieldInstance]]
   (transduce identity
              (redux/post-complete
-              (apply col-wise (map fingerprinter fields))
+              fingerprint-fields
               (fn [fingerprints]
                 (reduce (fn [count-info [field fingerprint]]
                           (cond
