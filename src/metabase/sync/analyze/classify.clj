--- conflicted
+++ resolved
@@ -41,13 +41,9 @@
   "Columns of Field that classifiers are allowed to set."
   #{:special_type :preview_display :entity_type})
 
-<<<<<<< HEAD
 (def ^:private FieldOrTableInstance (s/either i/FieldInstance i/TableInstance))
 
-(s/defn ^:private ^:always-validate save-model-updates!
-=======
-(s/defn ^:private save-field-updates!
->>>>>>> 3be5e950
+(s/defn ^:private save-model-updates!
   "Save the updates in UPDATED-FIELD."
   [original-model :- FieldOrTableInstance, updated-model :- FieldOrTableInstance]
   (assert (= (type original-model) (type updated-model)))
