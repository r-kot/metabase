--- conflicted
+++ resolved
@@ -27,7 +27,17 @@
 (defn- api-call?
   "Is this ring request an API call (does path start with `/api`)?"
   [{:keys [^String uri]}]
-  (str/starts-with? uri "/api"))
+  (and (>= (count uri) 4)
+       (= (.substring uri 0 4) "/api")))
+
+(defn- index?
+  "Is this ring request one that will serve `index.html` or `init.html`?"
+  [{:keys [uri]}]
+  (or (zero? (count uri))
+      (not (or (re-matches #"^/app/.*$" uri)
+               (re-matches #"^/api/.*$" uri)
+               (re-matches #"^/public/.*$" uri)
+               (re-matches #"^/favicon.ico$" uri)))))
 
 (defn- public?
   "Is this ring request one that will serve `public.html`?"
@@ -38,7 +48,6 @@
   "Is this ring request one that will serve `public.html`?"
   [{:keys [uri]}]
   (re-matches #"^/embed/.*$" uri))
-
 
 ;;; ------------------------------------------- AUTH & SESSION MANAGEMENT --------------------------------------------
 
@@ -216,8 +225,13 @@
   (when-let [k (ssl-certificate-public-key)]
     {"Public-Key-Pins" (format "pin-sha256=\"base64==%s\"; max-age=31536000" k)}))
 
-(defn- security-headers [& {:keys [allow-iframes?]
-                            :or   {allow-iframes? false}}]
+(defn- api-security-headers [] ; don't need to include all the nonsense we include with index.html
+  (merge (cache-prevention-headers)
+         strict-transport-security-header
+         #_(public-key-pins-header)))
+
+(defn- html-page-security-headers [& {:keys [allow-iframes?]
+                                      :or   {allow-iframes? false}}]
   (merge
    (cache-prevention-headers)
    strict-transport-security-header
@@ -234,28 +248,15 @@
     "X-Content-Type-Options"            "nosniff"}))
 
 (defn add-security-headers
-  "Add HTTP security and cache-busting headers."
+  "Add HTTP headers to tell browsers not to cache API responses."
   [handler]
   (fn [request]
     (let [response (handler request)]
-      ;; add security headers to all responses, but allow iframes on public & embed responses
-      (update response :headers merge (security-headers :allow-iframes? ((some-fn public? embed?) request))))))
-
-(defn add-content-type
-  "Add an appropriate Content-Type header to response if it doesn't already have one. Most responses should already
-  have one, so this is a fallback for ones that for one reason or another do not."
-  [handler]
-  (fn [request]
-    (let [response (handler request)]
-      (update-in
-       response
-       [:headers "Content-Type"]
-       (fn [content-type]
-         (or content-type
-             (when (api-call? request)
-               (if (string? (:body response))
-                 "text/plain"
-                 "application/json; charset=utf-8"))))))))
+      (update response :headers merge (cond
+                                        (api-call? request) (api-security-headers)
+                                        (public? request)   (html-page-security-headers, :allow-iframes? true)
+                                        (embed? request)    (html-page-security-headers, :allow-iframes? true)
+                                        (index? request)    (html-page-security-headers))))))
 
 
 ;;; ------------------------------------------------ SETTING SITE-URL ------------------------------------------------
@@ -411,14 +412,10 @@
                                                       (str/split (with-out-str (jdbc/print-sql-exception-chain e))
                                                                  #"\s*\n\s*")}))))]
     {:status  (or status-code 500)
-<<<<<<< HEAD
-     :headers (security-headers)
-=======
      :headers (cond-> (html-page-security-headers)
                 (or (string? body)
                     (ui18n/localized-string? body))
                 (assoc "Content-Type" "text/plain"))
->>>>>>> 50b5c252
      :body    body}))
 
 (defn catch-api-exceptions
