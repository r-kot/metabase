--- conflicted
+++ resolved
@@ -231,30 +231,16 @@
            :card_id          card-id
            :dashboardcard_id [:in dashcard-ids])))))
 
-<<<<<<< HEAD
-(defn public-dashcard-results
-  "Return the results of running a query with PARAMETERS for Card with CARD-ID belonging to Dashboard with
-   DASHBOARD-ID. Throws a 404 if the Card isn't part of the Dashboard."
-  [dashboard-id card-id parameters & options]
-  (check-card-is-in-dashboard card-id dashboard-id)
-  (apply run-query-for-card-with-id card-id (resolve-params dashboard-id (if (string? parameters)
-                                                                     (json/parse-string parameters keyword)
-                                                                     parameters))
-    :context :public-dashboard, :dashboard-id dashboard-id, options))
-=======
 (defn public-dashcard-results-async
   "Return the results of running a query with `parameters` for Card with `card-id` belonging to Dashboard with
   `dashboard-id`. Throws a 404 immediately if the Card isn't part of the Dashboard.
-
   Otherwise returns channel for fetching results."
-  [dashboard-id card-id parameters & {:keys [context]
-                                      :or   {context :public-dashboard}}]
+  [dashboard-id card-id parameters & options]
   (check-card-is-in-dashboard card-id dashboard-id)
-  (run-query-for-card-with-id-async card-id (resolve-params dashboard-id (if (string? parameters)
+  (apply run-query-for-card-with-id-async card-id (resolve-params dashboard-id (if (string? parameters)
                                                                            (json/parse-string parameters keyword)
                                                                            parameters))
-    :context context, :dashboard-id dashboard-id))
->>>>>>> 87e794a6
+    :context :public-dashboard, :dashboard-id dashboard-id, options))
 
 (api/defendpoint GET "/dashboard/:uuid/card/:card-id"
   "Fetch the results for a Card in a publicly-accessible Dashboard. Does not require auth credentials. Public
