--- conflicted
+++ resolved
@@ -244,7 +244,6 @@
                       (when (instance? Throwable required-perms)
                         required-perms))))))
 
-<<<<<<< HEAD
 (defn- check-allowed-to-set-is-write
   "Check whether we're allowed to set `is_write` for the Card in question."
   ([card]
@@ -284,32 +283,6 @@
                                (assoc (ex-data e) :errors {:is_write message})
                                e))))))))))
 
-(defn- save-new-card-async!
-  "Save `card-data` as a new Card on a separate thread. Returns a channel to fetch the response; closing this channel
-  will cancel the save."
-  [card-data user]
-  (async.u/cancelable-thread
-    (let [card (db/transaction
-                 ;; Adding a new card at `collection_position` could cause other cards in this
-                 ;; collection to change position, check that and fix it if needed
-                 (api/maybe-reconcile-collection-position! card-data)
-                 (db/insert! Card card-data))]
-      (events/publish-event! :card-create card)
-      ;; include same information returned by GET /api/card/:id since frontend replaces the Card it
-      ;; currently has with returned one -- See #4283
-      (-> card
-          (hydrate :creator
-                   :dashboard_count
-                   :can_write
-                   :average_query_time
-                   :last_query_start
-                   :collection [:moderation_reviews :moderator_details])
-          (assoc :last-edit-info (last-edit/edit-information-for-user user))))))
-
-(defn- create-card-async!
-  "Create a new Card asynchronously. Returns a channel for fetching the newly created Card, or an Exception if one was
-  thrown. Closing this channel before it finishes will cancel the Card creation."
-=======
 (def ^:private metadata-sync-wait-ms
   "Duration in milliseconds to wait for the metadata before saving the card without the metadata. That metadata will be
 saved later when it is ready."
@@ -348,7 +321,6 @@
 (defn- create-card!
   "Create a new Card. Metadata will be fetched off thread. If the metadata takes longer than [[metadata-sync-wait-ms]]
   the card will be saved without metadata and it will be saved to the card in the future when it is ready."
->>>>>>> ea1613db
   [{:keys [dataset_query result_metadata dataset parameters parameter_mappings], :as card-data}]
   ;; `zipmap` instead of `select-keys` because we want to get `nil` values for keys that aren't present. Required by
   ;; `api/maybe-reconcile-collection-position!`
@@ -408,14 +380,9 @@
   (check-data-permissions-for-query dataset_query)
   ;; check that we have permissions for the collection we're trying to save this card to, if applicable
   (collection/check-write-perms-for-collection collection_id)
-<<<<<<< HEAD
   ;; if `is_write` was passed, check that it's allowed to be set.
   (check-allowed-to-set-is-write body)
-  ;; Return a channel that can be used to fetch the results asynchronously
-  (create-card-async! body))
-=======
   (create-card! body))
->>>>>>> ea1613db
 
 (api/defendpoint POST "/:id/copy"
   "Copy a `Card`, with the new name 'Copy of _name_'"
@@ -588,30 +555,6 @@
   included, otherwise the metadata will be saved to the database asynchronously."
   [{:keys [id], :as card-before-update} {:keys [archived], :as card-updates}]
   ;; don't block our precious core.async thread, run the actual DB updates on a separate thread
-<<<<<<< HEAD
-  (async.u/cancelable-thread
-    ;; Setting up a transaction here so that we don't get a partially reconciled/updated card.
-    (db/transaction
-      (api/maybe-reconcile-collection-position! card-before-update card-updates)
-
-      (when (and (card-is-verified? card-before-update)
-                 (changed? card-compare-keys card-before-update card-updates))
-        ;; this is an enterprise feature but we don't care if enterprise is enabled here. If there is a review we need
-        ;; to remove it regardless if enterprise edition is present at the moment.
-        (moderation-review/create-review! {:moderated_item_id   id
-                                           :moderated_item_type "card"
-                                           :moderator_id        api/*current-user-id*
-                                           :status              nil
-                                           :text                (tru "Unverified due to edit")}))
-      ;; ok, now save the Card
-      (db/update! Card id
-        ;; `collection_id` and `description` can be `nil` (in order to unset them). Other values should only be
-        ;; modified if they're passed in as non-nil
-        (u/select-keys-when card-updates
-          :present #{:collection_id :collection_position :description :cache_ttl :dataset :is_write}
-          :non-nil #{:dataset_query :display :name :visualization_settings :archived :enable_embedding
-                     :parameters :parameter_mappings :embedding_params :result_metadata :is_write :collection_preview})))
-=======
   (db/transaction
    (api/maybe-reconcile-collection-position! card-before-update card-updates)
 
@@ -629,10 +572,9 @@
      ;; `collection_id` and `description` can be `nil` (in order to unset them). Other values should only be
      ;; modified if they're passed in as non-nil
      (u/select-keys-when card-updates
-       :present #{:collection_id :collection_position :description :cache_ttl :dataset}
+       :present #{:collection_id :collection_position :description :cache_ttl :dataset :is_write}
        :non-nil #{:dataset_query :display :name :visualization_settings :archived :enable_embedding
-                  :parameters :parameter_mappings :embedding_params :result_metadata :collection_preview})))
->>>>>>> ea1613db
+                  :parameters :parameter_mappings :embedding_params :result_metadata :is_write :collection_preview})))
     ;; Fetch the updated Card from the DB
 
   (let [card (Card id)]
