--- conflicted
+++ resolved
@@ -1,4 +1,4 @@
-(ns metabase.query-processor
+﻿(ns metabase.query-processor
   "Preprocessor that does simple transformations to all incoming queries, simplifing the driver-specific
   implementations."
   (:require [clojure.tools.logging :as log]
@@ -37,12 +37,10 @@
              [resolve-driver :as resolve-driver]
              [results-metadata :as results-metadata]
              [source-table :as source-table]
-<<<<<<< HEAD
-             [superquery :as superquery]]
-=======
              [store :as store]
+             [superquery :as superquery]
              [validate :as validate]]
->>>>>>> 40144051
+
             [metabase.query-processor.util :as qputil]
             [metabase.util
              [date :as du]
