(ns metabase.db
  "Application database definition, and setup logic, and helper functions for interacting with it."
  (:require [clojure.java
             [io :as io]
             [jdbc :as jdbc]]
            [clojure.tools.logging :as log]
            [clojure.walk :as walk]
            [metabase
             [config :as config]
             [connection-pool :as connection-pool]
             [util :as u]]
            [metabase.db
             [jdbc-protocols :as db.jdbc-protocols]
             [liquibase :as liquibase]
             [spec :as db.spec]]
            [metabase.plugins.classloader :as classloader]
            [metabase.util
             [i18n :refer [trs]]
             [schema :as su]]
            [ring.util.codec :as codec]
            [schema.core :as s]
            [toucan.db :as db])
  (:import liquibase.exception.LockException))

;;; +----------------------------------------------------------------------------------------------------------------+
;;; |                                          DB FILE & CONNECTION DETAILS                                          |
;;; +----------------------------------------------------------------------------------------------------------------+

(defn get-db-file
  "Takes a filename and converts it to H2-compatible filename."
  [db-file-name]
  (let [
        ;; we need to enable MVCC for Quartz JDBC backend to work! Quartz depends on row-level locking, which
        ;; means without MVCC we "will experience dead-locks". MVCC is the default for everyone using the
        ;; MVStore engine anyway so this only affects people still with legacy PageStore databases
        ;;
        ;; Tell H2 to defrag when Metabase is shut down -- can reduce DB size by multiple GIGABYTES -- see #6510
        options ";DB_CLOSE_DELAY=-1;MVCC=TRUE;DEFRAG_ALWAYS=TRUE"]
    ;; H2 wants file path to always be absolute
    (str "file:"
         (.getAbsolutePath (io/file db-file-name))
         options)))

(def db-file
  "Path to our H2 DB file from env var or app config."
  ;; see https://h2database.com/html/features.html for explanation of options
  (delay
   (if (config/config-bool :mb-db-in-memory)
     ;; In-memory (i.e. test) DB
     ;; DB_CLOSE_DELAY=-1 = don't close the Database until the JVM shuts down
     "mem:metabase;DB_CLOSE_DELAY=-1"
     ;; File-based DB
     (let [db-file-name (config/config-str :mb-db-file)]
       (get-db-file db-file-name)))))

(def ^:private jdbc-connection-regex
  #"^(jdbc:)?([^:/@]+)://(?:([^:/@]+)(?::([^:@]+))?@)?([^:@]+)(?::(\d+))?/([^/?]+)(?:\?(.*))?$")

;;TODO don't make this public
(defn parse-connection-string
  "Parse a DB connection URI like
  `postgres://cam@localhost.com:5432/cams_cool_db?ssl=true&sslfactory=org.postgresql.ssl.NonValidatingFactory` and
  return a broken-out map."
  [uri]
  (when-let [[_ _ protocol user pass host port db query] (re-matches jdbc-connection-regex uri)]
    (u/prog1 (merge {:type     (case (keyword protocol)
                                 :postgres   :postgres
                                 :postgresql :postgres
                                 :mysql      :mysql
                                 :h2         :h2)}

                    (case (keyword protocol)
                      :h2 {:db db}
                      {:user     user
                       :password pass
                       :host     host
                       :port     port
                       :dbname   db})
                    (some-> query
                            codec/form-decode
                            walk/keywordize-keys))
      ;; If someone is using Postgres and specifies `ssl=true` they might need to specify `sslmode=require`. Let's let
      ;; them know about that to make their lives a little easier. See https://github.com/metabase/metabase/issues/8908
      ;; for more details.
      (when (and (= (:type <>) :postgres)
                 (= (:ssl <>) "true")
                 (not (:sslmode <>)))
        (log/warn (trs "Warning: Postgres connection string with `ssl=true` detected.")
                  (trs "You may need to add `?sslmode=require` to your application DB connection string.")
                  (trs "If Metabase fails to launch, please add it and try again.")
                  (trs "See https://github.com/metabase/metabase/issues/8908 for more details."))))))

(def ^:private connection-string-details
  (delay (when-let [uri (config/config-str :mb-db-connection-uri)]
           (parse-connection-string uri))))

(defn db-type
  "The type of backing DB used to run Metabase. `:h2`, `:mysql`, or `:postgres`."
  ^clojure.lang.Keyword []
  (or (:type @connection-string-details)
      (config/config-kw :mb-db-type)))

(def ^:private db-connection-details
  "Connection details that can be used when pretending the Metabase DB is itself a `Database` (e.g., to use the Generic
  SQL driver functions on the Metabase DB itself)."
  (delay
   (when (= (db-type) :h2)
     (log/warn
      (u/format-color 'red
          (str
           (trs "WARNING: Using Metabase with an H2 application database is not recommended for production deployments.")
           " "
           (trs "For production deployments, we highly recommend using Postgres, MySQL, or MariaDB instead.")
           " "
           (trs "If you decide to continue to use H2, please be sure to back up the database file regularly.")
           " "
           (trs "For more information, see")
           "https://metabase.com/docs/latest/operations-guide/migrating-from-h2.html"))))
   (or @connection-string-details
       (case (db-type)
         ;; TODO - we probably don't need to specifc `:type` here since we can just call (db-type)
         :h2       {:type :h2
                    :db   @db-file}
         :mysql    {:type     :mysql
                    :host     (config/config-str :mb-db-host)
                    :port     (config/config-int :mb-db-port)
                    :dbname   (config/config-str :mb-db-dbname)
                    :user     (config/config-str :mb-db-user)
                    :password (config/config-str :mb-db-pass)}
         :postgres {:type     :postgres
                    :host     (config/config-str :mb-db-host)
                    :port     (config/config-int :mb-db-port)
                    :dbname   (config/config-str :mb-db-dbname)
                    :user     (config/config-str :mb-db-user)
                    :password (config/config-str :mb-db-pass)}))))

(defn jdbc-spec
  "Takes our own MB details map and formats them properly for connection details for JDBC."
  ([]
   (jdbc-spec @db-connection-details))

  ([db-details]
   {:pre [(map? db-details)]}
   ;; TODO: it's probably a good idea to put some more validation here and be really strict about what's in `db-details`
   (case (:type db-details)
     :h2       (db.spec/h2       db-details)
     :mysql    (db.spec/mysql    (assoc db-details :db (:dbname db-details)))
     :postgres (db.spec/postgres (assoc db-details :db (:dbname db-details))))))


;;; +----------------------------------------------------------------------------------------------------------------+
;;; |                                                    MIGRATE!                                                    |
;;; +----------------------------------------------------------------------------------------------------------------+

(defn migrate!
  "Migrate the database (this can also be ran via command line like `java -jar metabase.jar migrate up` or `lein run
  migrate up`):

  *  `:up`            - Migrate up
  *  `:force`         - Force migrate up, ignoring locks and any DDL statements that fail.
  *  `:down-one`      - Rollback a single migration
  *  `:print`         - Just print the SQL for running the migrations, don't actually run them.
  *  `:release-locks` - Manually release migration locks left by an earlier failed migration.
                        (This shouldn't be necessary now that we run migrations inside a transaction, but is
                        available just in case).

  Note that this only performs *schema migrations*, not data migrations. Data migrations are handled separately by
  `metabase.db.migrations/run-all!`. (`setup-db!`, below, calls both this function and `run-all!`)."
  ([]
   (migrate! :up))

  ([direction]
   (migrate! @db-connection-details direction))

  ([db-details direction]
   (jdbc/with-db-transaction [conn (jdbc-spec db-details)]
     ;; Tell transaction to automatically `.rollback` instead of `.commit` when the transaction finishes
     (log/debug (trs "Set transaction to automatically roll back..."))
     (jdbc/db-set-rollback-only! conn)
     ;; Disable auto-commit. This should already be off but set it just to be safe
     (log/debug (trs "Disable auto-commit..."))
     (.setAutoCommit (jdbc/get-connection conn) false)
     ;; Set up liquibase and let it do its thing
     (log/info (trs "Setting up Liquibase..."))
     (liquibase/with-liquibase [liquibase conn]
       (try
         (liquibase/consolidate-liquibase-changesets! conn)
         (log/info (trs "Liquibase is ready."))
         (case direction
           :up            (liquibase/migrate-up-if-needed! conn liquibase)
           :force         (liquibase/force-migrate-up-if-needed! conn liquibase)
           :down-one      (liquibase/rollback-one liquibase)
           :print         (println (liquibase/migrations-sql liquibase))
           :release-locks (liquibase/force-release-locks! liquibase))
         ;; Migrations were successful; disable rollback-only so `.commit` will be called instead of `.rollback`
         (jdbc/db-unset-rollback-only! conn)
         :done
         ;; In the Throwable block, we're releasing the lock assuming we have the lock and we failed while in the
         ;; middle of a migration. It's possible that we failed because we couldn't get the lock. We don't want to
         ;; clear the lock in that case, so handle that case separately
         (catch LockException e
           ;; This should already be happening as a result of `db-set-rollback-only!` but running it twice won't hurt so
           ;; better safe than sorry
           (.rollback (jdbc/get-connection conn))
           (throw e))
         ;; If for any reason any part of the migrations fail then rollback all changes
         (catch Throwable e
           ;; This should already be happening as a result of `db-set-rollback-only!` but running it twice won't hurt so
           ;; better safe than sorry
           (.rollback (jdbc/get-connection conn))
           ;; With some failures, it's possible that the lock won't be released. To make this worse, if we retry the
           ;; operation without releasing the lock first, the real error will get hidden behind a lock error
           (liquibase/release-lock-if-needed! liquibase)
           (throw e)))))))


;;; +----------------------------------------------------------------------------------------------------------------+
;;; |                                      CONNECTION POOLS & TRANSACTION STUFF                                      |
;;; +----------------------------------------------------------------------------------------------------------------+

(def ^:private application-db-connection-pool-props
  "Options for c3p0 connection pool for the application DB. These are set in code instead of a properties file because
  we use separate options for data warehouse DBs. See
  https://www.mchange.com/projects/c3p0/#configuring_connection_testing for an overview of the options used
  below (jump to the 'Simple advice on Connection testing' section.)"
  {"idleConnectionTestPeriod" 60})

(defn- create-connection-pool! [jdbc-spec]
  (db/set-default-quoting-style! (case (db-type)
                                   :postgres :ansi
                                   :h2       :h2
                                   :mysql    :mysql))
<<<<<<< HEAD
  (log/debug (trs "Set default db connection with connection pool..."))
  (db/set-default-db-connection! (connection-pool/connection-pool-spec spec))
  (db/set-default-jdbc-options! {:read-columns db.jdbc-protocols/read-columns}))
=======
  (db/set-default-db-connection! (connection-pool/connection-pool-spec jdbc-spec application-db-connection-pool-props))
  (db/set-default-jdbc-options! {:read-columns db.jdbc-protocols/read-columns})
  nil)
>>>>>>> 6c674031


;;; +----------------------------------------------------------------------------------------------------------------+
;;; |                                                    DB SETUP                                                    |
;;; +----------------------------------------------------------------------------------------------------------------+

(def ^:private db-setup-finished?
  (atom false))

(defn db-is-setup?
  "True if the Metabase DB is setup and ready."
  ^Boolean []
  @db-setup-finished?)

(def ^:dynamic *allow-potentailly-unsafe-connections*
  "We want to make *every* database connection made by the drivers safe -- read-only, only connect if DB file exists,
  etc.  At the same time, we'd like to be able to use driver functionality like `can-connect-with-details?` to check
  whether we can connect to the Metabase database, in which case we'd like to allow connections to databases that
  don't exist.

  So we need some way to distinguish the Metabase database from other databases. We could add a key to the details
  map specifying that it's the Metabase DB, but what if some shady user added that key to another database?

  We could check if a database details map matched `db-connection-details` above, but what if a shady user went
  Meta-Metabase and added the Metabase DB to Metabase itself? Then when they used it they'd have potentially unsafe
  access.

  So this is where dynamic variables come to the rescue. We'll make this one `true` when we use `can-connect?` for the
  Metabase DB, in which case we'll allow connection to non-existent H2 (etc.) files, and leave it `false` happily and
  forever after, making all other connnections \"safe\"."
  false)

(s/defn ^:private verify-db-connection
  "Test connection to database with `details` and throw an exception if we have any troubles connecting."
  ([db-details]
   (verify-db-connection (:type db-details) db-details))

  ([driver :- s/Keyword, details :- su/Map]
   (log/info (u/format-color 'cyan (trs "Verifying {0} Database Connection ..." (name driver))))
   (assert (binding [*allow-potentailly-unsafe-connections* true]
             (classloader/require 'metabase.driver.util)
             ((resolve 'metabase.driver.util/can-connect-with-details?) driver details :throw-exceptions))
     (trs "Unable to connect to Metabase {0} DB." (name driver)))
   (jdbc/with-db-metadata [metadata (jdbc-spec details)]
     (log/info (trs "Successfully verified {0} {1} application database connection."
                    (.getDatabaseProductName metadata) (.getDatabaseProductVersion metadata))
               (u/emoji "✅")))))

(def ^:dynamic ^Boolean *disable-data-migrations*
  "Should we skip running data migrations when setting up the DB? (Default is `false`).
  There are certain places where we don't want to do this; for example, none of the migrations should be ran when
  Metabase is launched via `load-from-h2`.  That's because they will end up doing things like creating duplicate
  entries for the \"magic\" groups and permissions entries. "
  false)

(defn- print-migrations-and-quit!
  "If we are not doing auto migrations then print out migration SQL for user to run manually.
   Then throw an exception to short circuit the setup process and make it clear we can't proceed."
  [db-details]
  (let [sql (migrate! db-details :print)]
    (log/info (str "Database Upgrade Required\n\n"
                   "NOTICE: Your database requires updates to work with this version of Metabase.  "
                   "Please execute the following sql commands on your database before proceeding.\n\n"
                   sql
                   "\n\n"
                   "Once your database is updated try running the application again.\n"))
    (throw (Exception. "Database requires manual upgrade."))))

(defn- run-schema-migrations!
  "Run through our DB migration process and make sure DB is fully prepared"
  [auto-migrate? db-details]
  (log/info (trs "Running Database Migrations..."))
  (if auto-migrate?
    (migrate! db-details :up)
    ;; if `MB_DB_AUTOMIGRATE` is false, and we have migrations that need to be ran, print and quit. Otherwise continue
    ;; to start normally
    (when (liquibase/with-liquibase [liquibase (jdbc-spec)]
            (liquibase/has-unrun-migrations? liquibase))
      (print-migrations-and-quit! db-details)))
  (log/info (trs "Database Migrations Current ... ") (u/emoji "✅")))

(defn- run-data-migrations!
  "Do any custom code-based migrations now that the db structure is up to date."
  []
  (when-not *disable-data-migrations*
    (classloader/require 'metabase.db.migrations)
    ((resolve 'metabase.db.migrations/run-all!))))

(defn setup-db!*
  "Connects to db and runs migrations. Don't use this directly, unless you know what you're doing; use `setup-db!`
  instead, which can be called more than once without issue and is thread-safe."
  [db-details auto-migrate]
  (u/profile (trs "Database setup")
    (u/with-us-locale
      (verify-db-connection db-details)
      (run-schema-migrations! auto-migrate db-details)
      (create-connection-pool! (jdbc-spec db-details))
      (run-data-migrations!)))
  nil)

(defn- setup-db-from-env!* []
  (let [db-details   @db-connection-details
        auto-migrate (config/config-bool :mb-db-automigrate)]
    (setup-db!* db-details auto-migrate)
    (reset! db-setup-finished? true))
  nil)

(defonce ^:private db-setup-complete? (atom false))
(defonce ^:private setup-db-lock (Object.))

(defn setup-db!
  "Do general preparation of database by validating that we can connect. Caller can specify if we should run any pending
  database migrations. If DB is already set up, this function will no-op. Thread-safe."
  []
  (when-not @db-setup-complete?
    (locking setup-db-lock
      (when-not @db-setup-complete?
        (setup-db-from-env!*)
        (reset! db-setup-complete? true))))
  :done)


;;; Various convenience fns

(defn join
  "Convenience for generating a HoneySQL `JOIN` clause.

     (db/select-ids FieldValues
       (mdb/join [FieldValues :field_id] [Field :id])
       :active true)"
  [[source-entity fk] [dest-entity pk]]
  {:left-join [(db/resolve-model dest-entity) [:= (db/qualify source-entity fk) (db/qualify dest-entity pk)]]})


(s/defn ^:private type-keyword->descendants :- (su/non-empty #{su/FieldTypeKeywordOrString})
  "Return a set of descendents of Metabase `type-keyword`. This includes `type-keyword` itself, so the set will always
  have at least one element.

     (type-keyword->descendants :type/Coordinate) ; -> #{\"type/Latitude\" \"type/Longitude\" \"type/Coordinate\"}"
  [type-keyword :- su/FieldType]
  (set (map u/qualified-name (cons type-keyword (descendants type-keyword)))))

(defn isa
  "Convenience for generating an HoneySQL `IN` clause for a keyword and all of its descendents.
   Intended for use with the type hierarchy in `metabase.types`.

     (db/select Field :special_type (mdb/isa :type/URL))
      ->
     (db/select Field :special_type [:in #{\"type/URL\" \"type/ImageURL\" \"type/AvatarURL\"}])

   Also accepts optional `expr` for use directly in a HoneySQL `where`:

     (db/select Field {:where (mdb/isa :special_type :type/URL)})
     ->
     (db/select Field {:where [:in :special_type #{\"type/URL\" \"type/ImageURL\" \"type/AvatarURL\"}]})"
  ([type-keyword]
   [:in (type-keyword->descendants type-keyword)])
  ;; when using this with an `expr` (e.g. `(isa :special_type :type/URL)`) just go ahead and take the results of the
  ;; one-arity impl above and splice expr in as the second element (`[:in #{"type/URL" "type/ImageURL"}]` becomes
  ;; `[:in :special_type #{"type/URL" "type/ImageURL"}]`)
  ([expr type-keyword]
   [:in expr (type-keyword->descendants type-keyword)]))<|MERGE_RESOLUTION|>--- conflicted
+++ resolved
@@ -230,15 +230,10 @@
                                    :postgres :ansi
                                    :h2       :h2
                                    :mysql    :mysql))
-<<<<<<< HEAD
   (log/debug (trs "Set default db connection with connection pool..."))
-  (db/set-default-db-connection! (connection-pool/connection-pool-spec spec))
-  (db/set-default-jdbc-options! {:read-columns db.jdbc-protocols/read-columns}))
-=======
   (db/set-default-db-connection! (connection-pool/connection-pool-spec jdbc-spec application-db-connection-pool-props))
   (db/set-default-jdbc-options! {:read-columns db.jdbc-protocols/read-columns})
   nil)
->>>>>>> 6c674031
 
 
 ;;; +----------------------------------------------------------------------------------------------------------------+
