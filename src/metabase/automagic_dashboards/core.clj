(ns metabase.automagic-dashboards.core
  "Automatically generate questions and dashboards based on predefined
   heuristics."
  (:require [buddy.core.codecs :as codecs]
            [cheshire.core :as json]
            [clj-time
             [core :as t]
             [format :as t.format]]
            [clojure.math.combinatorics :as combo]
            [clojure.string :as str]
            [clojure.tools.logging :as log]
            [clojure.walk :as walk]
            [kixi.stats
             [core :as stats]
             [math :as math]]
            [medley.core :as m]
            [metabase.automagic-dashboards
             [filters :as filters]
             [populate :as populate]
             [rules :as rules]]
            [metabase.models
             [card :as card :refer [Card]]
             [database :refer [Database]]
             [field :refer [Field] :as field]
             [interface :as mi]
             [metric :refer [Metric] :as metric]
             [query :refer [Query]]
             [segment :refer [Segment]]
             [table :refer [Table]]]
            [metabase.query-processor.middleware.expand-macros :refer [merge-filter-clauses]]
            [metabase.query-processor.util :as qp.util]
            [metabase.related :as related]
            [metabase.sync.analyze.classify :as classify]
            [metabase.util :as u]
            [metabase.util.date :as date]
            [puppetlabs.i18n.core :as i18n :refer [tru trs]]
            [ring.util.codec :as codec]
            [schema.core :as s]
            [toucan.db :as db])
  (:import java.util.TimeZone))

(def ^:private public-endpoint "/auto/dashboard/")

(def ^:private ^{:arglists '([field])} id-or-name
  (some-fn :id :name))

(defn ->field
  "Return `Field` instance for a given ID or name in the context of root."
  [root id-or-name]
  (if (->> root :source (instance? (type Table)))
    (Field id-or-name)
    (when-let [field (->> root
                     :source
                     :result_metadata
                     (m/find-first (comp #{id-or-name} :name)))]
      (-> field
          (update :base_type keyword)
          (update :special_type keyword)
          field/map->FieldInstance
          (classify/run-classifiers {})))))

(def ^:private ^{:arglists '([root])} source-name
  (comp (some-fn :display_name :name) :source))

(def ^:private op->name
  {:sum       (tru "sum")
   :avg       (tru "average")
   :min       (tru "minumum")
   :max       (tru "maximum")
   :count     (tru "number")
   :distinct  (tru "distinct count")
   :stddev    (tru "standard deviation")
   :cum-count (tru "cumulative count")
   :cum-sum   (tru "cumulative sum")})

(def ^:private ^{:arglists '([metric])} saved-metric?
  (comp #{:metric} qp.util/normalize-token first))

(def ^:private ^{:arglists '([metric])} custom-expression?
  (comp #{:named} qp.util/normalize-token first))

(def ^:private ^{:arglists '([metric])} adhoc-metric?
  (complement (some-fn saved-metric? custom-expression?)))

(defn- metric-name
  [[op & args :as metric]]
  (cond
    (adhoc-metric? metric) (-> op qp.util/normalize-token op->name)
    (saved-metric? metric) (-> args first Metric :name)
    :else                  (second args)))

(defn- join-enumeration
  [xs]
  (if (next xs)
    (tru "{0} and {1}" (str/join ", " (butlast xs)) (last xs))
    (first xs)))

(defn- metric->description
  [root aggregation-clause]
  (join-enumeration
   (for [metric (if (sequential? (first aggregation-clause))
                  aggregation-clause
                  [aggregation-clause])]
     (if (adhoc-metric? metric)
       (tru "{0} of {1}" (metric-name metric) (or (some->> metric
                                                           second
                                                           filters/field-reference->id
                                                           (->field root)
                                                           :display_name)
                                                  (source-name root)))
       (metric-name metric)))))

(defn- question-description
  [root question]
  (let [aggregations (->> (qp.util/get-in-normalized question [:dataset_query :query :aggregation])
                          (metric->description root))
        dimensions   (->> (qp.util/get-in-normalized question [:dataset_query :query :breakout])
                          (mapcat filters/collect-field-references)
                          (map (comp :display_name
                                     (partial ->field root)
                                     filters/field-reference->id))
                          join-enumeration)]
    (if dimensions
      (tru "{0} by {1}" aggregations dimensions)
      aggregations)))

(def ^:private ^{:arglists '([x])} encode-base64-json
  (comp codec/base64-encode codecs/str->bytes json/encode))

(defmulti
  ^{:doc ""
    :arglists '([entity])}
  ->root type)

(defmethod ->root (type Table)
  [table]
  {:entity       table
   :full-name    (if (isa? (:entity_type table) :entity/GoogleAnalyticsTable)
                   (:display_name table)
                   (tru "{0} table" (:display_name table)))
   :short-name   (:display_name table)
   :source       table
   :database     (:db_id table)
   :url          (format "%stable/%s" public-endpoint (u/get-id table))
   :rules-prefix ["table"]})

(defmethod ->root (type Segment)
  [segment]
  (let [table (-> segment :table_id Table)]
    {:entity       segment
     :full-name    (tru "{0} in the {1} segment" (:display_name table) (:name segment))
     :short-name   (:display_name table)
     :source       table
     :database     (:db_id table)
     :query-filter [:SEGMENT (u/get-id segment)]
     :url          (format "%ssegment/%s" public-endpoint (u/get-id segment))
     :rules-prefix ["table"]}))

(defmethod ->root (type Metric)
  [metric]
  (let [table (-> metric :table_id Table)]
    {:entity       metric
     :full-name    (if (:id metric)
                     (tru "{0} metric" (:name metric))
                     (:name metric))
     :short-name   (:name metric)
     :source       table
     :database     (:db_id table)
     ;; We use :id here as it might not be a concrete field but rather one from a nested query which
     ;; does not have an ID.
     :url          (format "%smetric/%s" public-endpoint (:id metric))
     :rules-prefix ["metric"]}))

(defmethod ->root (type Field)
  [field]
  (let [table (field/table field)]
    {:entity       field
     :full-name    (tru "{0} field" (:display_name field))
     :short-name   (:display_name field)
     :source       table
     :database     (:db_id table)
     ;; We use :id here as it might not be a concrete metric but rather one from a nested query
     ;; which does not have an ID.
     :url          (format "%sfield/%s" public-endpoint (:id field))
     :rules-prefix ["field"]}))

(def ^:private ^{:arglists '([card-or-question])} nested-query?
  (comp qp.util/query->source-card-id :dataset_query))

(def ^:private ^{:arglists '([card-or-question])} native-query?
  (comp #{:native} qp.util/normalize-token #(qp.util/get-in-normalized % [:dataset_query :type])))

(def ^:private ^{:arglists '([card-or-question])} source-question
  (comp Card qp.util/query->source-card-id :dataset_query))

(defn- table-like?
  [card-or-question]
  (let [[aggregation & _] (qp.util/get-in-normalized card-or-question [:dataset_query :query :aggregation])]
    (or (nil? aggregation)
        (and (or (string? aggregation)
                 (keyword? aggregation))
             (= (qp.util/normalize-token aggregation) :rows)))))

(defn- source
  [card]
  (cond
    (nested-query? card) (-> card
                             source-question
                             (assoc :entity_type :entity/GenericTable))
    (native-query? card) (-> card (assoc :entity_type :entity/GenericTable))
    :else                (-> card (qp.util/get-normalized :table-id) Table)))

(defmethod ->root (type Card)
  [card]
  (let [source (source card)]
    {:entity       card
     :source       source
     :database     (:database_id card)
     :query-filter (qp.util/get-in-normalized card [:dataset_query :query :filter])
     :full-name    (tru "\"{0}\" question" (:name card))
     :short-name   (source-name {:source source})
     :url          (format "%squestion/%s" public-endpoint (u/get-id card))
     :rules-prefix [(if (table-like? card)
                      "table"
                      "question")]}))

(defmethod ->root (type Query)
  [query]
  (let [source (source query)]
    {:entity       query
     :source       source
     :database     (:database-id query)
     :query-filter (qp.util/get-in-normalized query [:dataset_query :query :filter])
     :full-name    (cond
                     (native-query? query) (tru "Native query")
                     (table-like? query)   (-> source ->root :full-name)
                     :else                 (question-description {:source source} query))
<<<<<<< HEAD
=======
     :short-name   (source-name {:source source})
>>>>>>> 19b08f78
     :url          (format "%sadhoc/%s" public-endpoint (encode-base64-json (:dataset_query query)))
     :rules-prefix [(if (table-like? query)
                      "table"
                      "question")]}))

(defmulti
  ^{:doc "Get a reference for a given model to be injected into a template
          (either MBQL, native query, or string)."
    :arglists '([template-type model])
    :private true}
  ->reference (fn [template-type model]
                [template-type (type model)]))

(defn- optimal-datetime-resolution
  [field]
  (if-let [[earliest latest] (some->> field
                                      :fingerprint
                                      :type
                                      :type/DateTime
                                      ((juxt :earliest :latest))
                                      (map t.format/parse))]
    (condp > (t/in-hours (t/interval earliest latest))
      3               :minute
      (* 24 7)        :hour
      (* 24 30 6)     :day
      (* 24 30 12 10) :month
      :year)
    :day))

(defmethod ->reference [:mbql (type Field)]
  [_ {:keys [fk_target_field_id id link aggregation fingerprint name base_type] :as field}]
  (let [reference (cond
                    link               [:fk-> link id]
                    fk_target_field_id [:fk-> id fk_target_field_id]
                    id                 [:field-id id]
                    :else              [:field-literal name base_type])]
    (cond
      (isa? base_type :type/DateTime)
      [:datetime-field reference (or aggregation
                                     (optimal-datetime-resolution field))]

      (and aggregation
           ; We don't handle binning on non-analyzed fields gracefully
           (-> fingerprint :type :type/Number :min))
      [:binning-strategy reference aggregation]

      :else
      reference)))

(defmethod ->reference [:string (type Field)]
  [_ {:keys [display_name full-name]}]
  (or full-name display_name))

(defmethod ->reference [:string (type Table)]
  [_ {:keys [display_name full-name]}]
  (or full-name display_name))

(defmethod ->reference [:string (type Metric)]
  [_ {:keys [name full-name]}]
  (or full-name name))

(defmethod ->reference [:mbql (type Metric)]
  [_ {:keys [id definition]}]
  (if id
    ["METRIC" id]
    (-> definition :aggregation first)))

(defmethod ->reference [:native (type Field)]
  [_ field]
  (field/qualified-name field))

(defmethod ->reference [:native (type Table)]
  [_ {:keys [name]}]
  name)

(defmethod ->reference :default
  [_ form]
  (or (cond-> form
        (map? form) ((some-fn :full-name :name) form))
      form))

(defn- field-isa?
  [{:keys [base_type special_type]} t]
  (or (isa? (keyword special_type) t)
      (isa? (keyword base_type) t)))

(defn- key-col?
  "Workaround for our leaky type system which conflates types with properties."
  [{:keys [base_type special_type name]}]
  (and (isa? base_type :type/Number)
       (or (#{:type/PK :type/FK} special_type)
           (let [name (str/lower-case name)]
             (or (= name "id")
                 (str/starts-with? name "id_")
                 (str/ends-with? name "_id"))))))

(def ^:private field-filters
  {:fieldspec       (fn [fieldspec]
                      (if (and (string? fieldspec)
                               (rules/ga-dimension? fieldspec))
                        (comp #{fieldspec} :name)
                        (fn [{:keys [special_type target] :as field}]
                          (cond
                            ;; This case is mostly relevant for native queries
                            (#{:type/PK :type/FK} fieldspec)
                            (isa? special_type fieldspec)

                            target
                            (recur target)

                            :else
                            (and (not (key-col? field))
                                 (field-isa? field fieldspec))))))
   :named           (fn [name-pattern]
                      (comp (->> name-pattern
                                 str/lower-case
                                 re-pattern
                                 (partial re-find))
                            str/lower-case
                            :name))
   :max-cardinality (fn [cardinality]
                      (fn [field]
                        (some-> field
                                (get-in [:fingerprint :global :distinct-count])
                                (<= cardinality))))})

(defn- filter-fields
  "Find all fields belonging to table `table` for which all predicates in
   `preds` are true."
  [preds fields]
  (filter (->> preds
               (keep (fn [[k v]]
                       (when-let [pred (field-filters k)]
                         (some-> v pred))))
               (apply every-pred))
          fields))

(defn- filter-tables
  [tablespec tables]
  (filter #(-> % :entity_type (isa? tablespec)) tables))

(defn- fill-templates
  [template-type {:keys [root tables]} bindings s]
  (let [bindings (some-fn (merge {"this" (-> root
                                             :entity
                                             (assoc :full-name (:full-name root)))}
                                 bindings)
                          (comp first #(filter-tables % tables) rules/->entity)
                          identity)]
    (str/replace s #"\[\[(\w+)(?:\.([\w\-]+))?\]\]"
                 (fn [[_ identifier attribute]]
                   (let [entity    (bindings identifier)
                         attribute (some-> attribute qp.util/normalize-token)]
                     (or (and (ifn? entity) (entity attribute))
                         (root attribute)
                         (->reference template-type entity)))))))

(defn- field-candidates
  [context {:keys [field_type links_to named max_cardinality] :as constraints}]
  (if links_to
    (filter (comp (->> (filter-tables links_to (:tables context))
                       (keep :link)
                       set)
                  u/get-id)
            (field-candidates context (dissoc constraints :links_to)))
    (let [[tablespec fieldspec] field_type]
      (if fieldspec
        (mapcat (fn [table]
                  (some->> table
                           :fields
                           (filter-fields {:fieldspec       fieldspec
                                           :named           named
                                           :max-cardinality max_cardinality})
                           (map #(assoc % :link (:link table)))))
                (filter-tables tablespec (:tables context)))
        (filter-fields {:fieldspec       tablespec
                        :named           named
                        :max-cardinality max_cardinality}
                       (-> context :source :fields))))))

(defn- make-binding
  [context [identifier definition]]
  (->> definition
       (field-candidates context)
       (map #(->> (merge % definition)
                  vector ; we wrap these in a vector to make merging easier (see `bind-dimensions`)
                  (assoc definition :matches)
                  (hash-map (name identifier))))))

(def ^:private ^{:arglists '([definitions])} most-specific-definition
  "Return the most specific defintion among `definitions`.
   Specificity is determined based on:
   1) how many ancestors `field_type` has (if field_type has a table prefix,
      ancestors for both table and field are counted);
   2) if there is a tie, how many additional filters (`named`, `max_cardinality`,
      `links_to`, ...) are used;
   3) if there is still a tie, `score`."
  (comp last (partial sort-by (comp (fn [[_ definition]]
                                      [(transduce (map (comp count ancestors))
                                                  +
                                                  (:field_type definition))
                                       (count definition)
                                       (:score definition)])
                                    first))))

(defn- bind-dimensions
  "Bind fields to dimensions and resolve overloading.
   Each field will be bound to only one dimension. If multiple dimension definitions
   match a single field, the field is bound to the most specific definition used
   (see `most-specific-defintion` for details)."
  [context dimensions]
  (->> dimensions
       (mapcat (comp (partial make-binding context) first))
       (group-by (comp id-or-name first :matches val first))
       (map (comp most-specific-definition val))
       (apply merge-with (fn [a b]
                           (case (compare (:score a) (:score b))
                             1  a
                             0  (update a :matches concat (:matches b))
                             -1 b))
              {})))

(defn- build-order-by
  [dimensions metrics order-by]
  (let [dimensions (set dimensions)]
    (for [[identifier ordering] (map first order-by)]
      [(if (dimensions identifier)
          [:dimension identifier]
          [:aggregation (u/index-of #{identifier} metrics)])
        (if (= ordering "ascending")
          :ascending
          :descending)])))

(defn- build-query
  ([context bindings filters metrics dimensions limit order_by]
   (walk/postwalk
    (fn [subform]
      (if (rules/dimension-form? subform)
        (let [[_ identifier opts] subform]
          (->reference :mbql (-> identifier bindings (merge opts))))
        subform))
    {:type     :query
     :database (-> context :root :database)
     :query    (cond-> {:source_table (if (->> context :source (instance? (type Table)))
                                        (-> context :source u/get-id)
                                        (->> context :source u/get-id (str "card__")))}
                 (not-empty filters)
                 (assoc :filter (->> filters
                                     (map :filter)
                                     (apply merge-filter-clauses)))

                 (not-empty dimensions)
                 (assoc :breakout dimensions)

                 (not-empty metrics)
                 (assoc :aggregation (map :metric metrics))

                 limit
                 (assoc :limit limit)

                 (not-empty order_by)
                 (assoc :order_by order_by))}))
  ([context bindings query]
   {:type     :native
    :native   {:query (fill-templates :native context bindings query)}
    :database (-> context :root :database)}))

(defn- has-matches?
  [dimensions definition]
  (->> definition
       rules/collect-dimensions
       (every? (partial get dimensions))))

(defn- resolve-overloading
  "Find the overloaded definition with the highest `score` for which all
   referenced dimensions have at least one matching field."
  [{:keys [dimensions]} definitions]
  (apply merge-with (fn [a b]
                      (case (map (partial has-matches? dimensions) [a b])
                        [true false] a
                        [false true] b
                        (max-key :score a b)))
         definitions))

(defn- instantate-visualization
  [[k v] dimensions metrics]
  (let [dimension->name (comp vector :name dimensions)
        metric->name    (comp vector first :metric metrics)]
    [k (-> v
           (u/update-when :map.latitude_column dimension->name)
           (u/update-when :map.longitude_column dimension->name)
           (u/update-when :graph.metrics metric->name)
           (u/update-when :graph.dimensions dimension->name))]))

(defn- capitalize-first
  [s]
  (str (str/upper-case (subs s 0 1)) (subs s 1)))

(defn- instantiate-metadata
  [x context bindings]
  (-> (walk/postwalk
       (fn [form]
         (if (string? form)
           (let [new-form (fill-templates :string context bindings form)]
             (if (not= new-form form)
               (capitalize-first new-form)
               new-form))
           form))
       x)
      (u/update-when :visualization #(instantate-visualization % bindings (:metrics context)))))

(defn- valid-breakout-dimension?
  [{:keys [base_type engine]}]
  (not (and (isa? base_type :type/Number)
            (= engine :druid))))

(defn- singular-cell-dimensions
  [root]
  (letfn [(collect-dimensions [[op & args]]
            (case (some-> op qp.util/normalize-token)
              :and (mapcat collect-dimensions args)
              :=   (filters/collect-field-references args)
              nil))]
    (->> root
         :cell-query
         collect-dimensions
         (map filters/field-reference->id)
         set)))

(defn- card-candidates
  "Generate all potential cards given a card definition and bindings for
   dimensions, metrics, and filters."
  [context {:keys [metrics filters dimensions score limit order_by query] :as card}]
  (let [order_by        (build-order-by dimensions metrics order_by)
        metrics         (map (partial get (:metrics context)) metrics)
        filters         (cond-> (map (partial get (:filters context)) filters)
                          (:query-filter context) (conj {:filter (:query-filter context)}))
        score           (if query
                          score
                          (* (or (->> dimensions
                                      (map (partial get (:dimensions context)))
                                      (concat filters metrics)
                                      (transduce (keep :score) stats/mean))
                                 rules/max-score)
                             (/ score rules/max-score)))
        dimensions      (map (comp (partial into [:dimension]) first) dimensions)
        used-dimensions (rules/collect-dimensions [dimensions metrics filters query])
        cell-dimension? (->> context :root singular-cell-dimensions)]
    (->> used-dimensions
         (map (some-fn #(get-in (:dimensions context) [% :matches])
                       (comp #(filter-tables % (:tables context)) rules/->entity)))
         (apply combo/cartesian-product)
         (map (partial zipmap used-dimensions))
         (filter (fn [bindings]
                   (->> dimensions
                        (map (comp bindings second))
                        (every? (every-pred valid-breakout-dimension?
                                            (complement (comp cell-dimension? id-or-name)))))))
         (map (fn [bindings]
                (let [query (if query
                              (build-query context bindings query)
                              (build-query context bindings
                                           filters
                                           metrics
                                           dimensions
                                           limit
                                           order_by))]
                  (-> card
                      (instantiate-metadata context (->> metrics
                                                         (map :name)
                                                         (zipmap (:metrics card))
                                                         (merge bindings)))
                      (assoc :dataset_query query
                             :metrics       (map (some-fn :name (comp metric-name :metric)) metrics)
                             :score         score))))))))

(defn- matching-rules
  "Return matching rules orderd by specificity.
   Most specific is defined as entity type specification the longest ancestor
   chain."
  [rules {:keys [source entity]}]
  (let [table-type (or (:entity_type source) :entity/GenericTable)]
    (->> rules
         (filter (fn [{:keys [applies_to]}]
                   (let [[entity-type field-type] applies_to]
                     (and (isa? table-type entity-type)
                          (or (nil? field-type)
                              (field-isa? entity field-type))))))
         (sort-by :specificity >))))

(defn- linked-tables
  "Return all tables accessable from a given table with the paths to get there.
   If there are multiple FKs pointing to the same table, multiple entries will
   be returned."
  [table]
  (for [{:keys [id target]} (field/with-targets
                              (db/select Field
                                         :table_id           (u/get-id table)
                                         :fk_target_field_id [:not= nil]))
        :when (some-> target mi/can-read?)]
    (-> target field/table (assoc :link id))))

(defmulti
  ^{:private  true
    :arglists '([context entity])}
  inject-root (fn [_ entity] (type entity)))

(defmethod inject-root (type Field)
  [context field]
  (let [field (assoc field :link (->> context
                                      :tables
                                      (m/find-first (comp #{(:table_id field)} u/get-id))
                                      :link))]
    (update context :dimensions
            (fn [dimensions]
              (->> dimensions
                   (keep (fn [[identifier definition]]
                           (when-let [matches (->> definition
                                                   :matches
                                                   (remove (comp #{(id-or-name field)} id-or-name))
                                                   not-empty)]
                             [identifier (assoc definition :matches matches)])))
                   (concat [["this" {:matches [field]
                                     :name    (:display_name field)
                                     :score   rules/max-score}]])
                   (into {}))))))

(defmethod inject-root (type Metric)
  [context metric]
  (update context :metrics assoc "this" {:metric (->reference :mbql metric)
                                         :name   (:name metric)
                                         :score  rules/max-score}))

(defmethod inject-root :default
  [context _]
  context)

(s/defn ^:private make-context
  [root, rule :- rules/Rule]
  {:pre [(:source root)]}
  (let [source        (:source root)
        tables        (concat [source] (when (instance? (type Table) source)
                                         (linked-tables source)))
        engine        (-> source ((some-fn :db_id :database_id)) Database :engine)
        table->fields (if (instance? (type Table) source)
                        (comp (->> (db/select Field
                                              :table_id        [:in (map u/get-id tables)]
                                              :visibility_type "normal")
                                   field/with-targets
                                   (map #(assoc % :engine engine))
                                   (group-by :table_id))
                              u/get-id)
                        (->> source
                             :result_metadata
                             (map (fn [field]
                                    (-> field
                                        (update :base_type keyword)
                                        (update :special_type keyword)
                                        field/map->FieldInstance
                                        (classify/run-classifiers {})
                                        (assoc :engine engine))))
                             constantly))]
    (as-> {:source       (assoc source :fields (table->fields source))
           :root         root
           :tables       (map #(assoc % :fields (table->fields %)) tables)
           :query-filter (filters/inject-refinement (:query-filter root)
                                                    (:cell-query root))} context
      (assoc context :dimensions (bind-dimensions context (:dimensions rule)))
      (assoc context :metrics (resolve-overloading context (:metrics rule)))
      (assoc context :filters (resolve-overloading context (:filters rule)))
      (inject-root context (:entity root)))))

(defn- make-cards
  [context {:keys [cards]}]
  (some->> cards
           (map first)
           (map-indexed (fn [position [identifier card]]
                          (some->> (assoc card :position position)
                                   (card-candidates context)
                                   not-empty
                                   (hash-map (name identifier)))))
           (apply merge-with (partial max-key (comp :score first)) {})
           vals
           (apply concat)))

(defn- make-dashboard
  ([root rule]
   (make-dashboard root rule {:tables [(:source root)]
                              :root   root}))
  ([root rule context]
   (-> rule
       (select-keys [:title :description :transient_title :groups])
       (instantiate-metadata context {}))))

(s/defn ^:private apply-rule
  [root, rule :- rules/Rule]
  (let [context   (make-context root rule)
        dashboard (make-dashboard root rule context)
        filters   (->> rule
                       :dashboard_filters
                       (mapcat (comp :matches (:dimensions context)))
                       (remove (comp (singular-cell-dimensions root) id-or-name)))
        cards     (make-cards context rule)]
    (when (or (not-empty cards)
              (-> rule :cards nil?))
      [(assoc dashboard
         :filters filters
         :cards   cards)
       rule
       context])))

(def ^:private ^:const ^Long max-related 6)
(def ^:private ^:const ^Long max-cards 15)

(defn ->related-entity
  "Turn `entity` into an entry in `:related.`"
  [entity]
  (let [root      (->root entity)
        rule      (->> root
                       (matching-rules (rules/get-rules (:rules-prefix root)))
                       first)
        dashboard (make-dashboard root rule)]
    {:url         (:url root)
     :title       (:full-name root)
     :description (:description dashboard)}))

(defn- related-entities
  [root]
  (-> root
      :entity
      related/related
      (update :fields (partial remove key-col?))
      (->> (m/map-vals (comp (partial map ->related-entity) rules/ensure-seq)))))

(s/defn ^:private indepth
  [root, rule :- (s/maybe rules/Rule)]
  (->> (rules/get-rules (concat (:rules-prefix root) [(:rule rule)]))
       (keep (fn [indepth]
               (when-let [[dashboard _ _] (apply-rule root indepth)]
                 {:title       ((some-fn :short-title :title) dashboard)
                  :description (:description dashboard)
                  :url         (format "%s/rule/%s/%s" (:url root) (:rule rule) (:rule indepth))})))
       (hash-map :indepth)))

(defn- drilldown-fields
  [context]
  (->> context
       :dimensions
       vals
       (mapcat :matches)
       filters/interesting-fields
       (map ->related-entity)
       (hash-map :drilldown-fields)))

(defn- fill-related
  "We fill available slots round-robin style. Each selector is a list of fns that are tried against
   `related` in sequence until one matches. Matching items are stored in a map so we can later
   reconstruct ordering and group items by selector."
  [available-slots selectors related]
  (let [pop-first (fn [m ks]
                    (loop [[k & ks] ks]
                      (let [item (-> k m first)]
                        (cond
                          item        [item k (update m k rest)]
                          (empty? ks) [nil nil m]
                          :else       (recur ks)))))]
    (loop [[selector & remaining-selectors] selectors
           related                          related
           selected                         []]
      (let [[next selector related] (pop-first related (mapcat shuffle selector))
            num-selected            (count selected)]
        (cond
          (= num-selected available-slots)
          selected

          next
          (recur remaining-selectors related (conj selected {:entity   next
                                                             :selector selector}))

          (and (empty? remaining-selectors)
               (empty? selected))
          {}

          (empty? remaining-selectors)
          (concat selected (fill-related (- available-slots num-selected) selectors related))

          :else
          (recur remaining-selectors related selected))))))

(def ^:private related-selectors
  {(type Table)   (let [down     [[:indepth] [:segments :metrics] [:drilldown-fields]]
                        sideways [[:linking-to :linked-from] [:tables]]]
                    [down down down down sideways sideways])
   (type Segment) (let [down     [[:indepth] [:segments :metrics] [:drilldown-fields]]
                        sideways [[:linking-to] [:tables]]
                        up       [[:table]]]
                    [down down down sideways sideways up])
   (type Metric)  (let [down     [[:drilldown-fields]]
                        sideways [[:metrics :segments]]
                        up       [[:table]]]
                    [sideways sideways sideways down down up])
   (type Field)   (let [sideways [[:fields]]
                        up       [[:table] [:metrics :segments]]]
                    [sideways sideways up])
   (type Card)    (let [down     [[:drilldown-fields]]
                        sideways [[:metrics] [:similar-questions :dashboard-mates]]
                        up       [[:table]]]
                    [sideways sideways sideways down down up])
   (type Query)   (let [down     [[:drilldown-fields]]
                        sideways [[:metrics] [:similar-questions]]
                        up       [[:table]]]
                    [sideways sideways sideways down down up])})

(s/defn ^:private comparisons
  [root]
  (concat
   (for [segment (->> root :entity related/related :segments (map ->root))]
     {:url         (str (:url root) "/compare/segment/" (-> segment :entity u/get-id))
      :title       (tru "Compare with {0}" (:full-name segment))
      :description ""})
   (when (->> root :entity (instance? (type Segment)))
     [{:url         (str (:url root) "/compare/table/" (-> root :source u/get-id))
       :title       (tru "Compare with entire dataset")
       :description ""}])))

(s/defn ^:private related
<<<<<<< HEAD
  [dashboard, rule :- (s/maybe rules/Rule)]
  (let [root    (-> dashboard :context :root)
        indepth (indepth root rule)]
    (if (not-empty indepth)
      {:indepth indepth
       :related (related-entities (- max-related (count indepth)) root)
       :comparisons (comparisons root)}
      (let [drilldown-fields   (drilldown-fields dashboard)
            n-related-entities (max (math/floor (* (/ 2 3) max-related))
                                    (- max-related (count drilldown-fields)))]
        {:related          (related-entities n-related-entities root)
         :drilldown-fields (take (- max-related n-related-entities) drilldown-fields)
         :comparisons (comparisons root)}))))

(defn- automagic-dashboard
  "Create dashboards for table `root` using the best matching heuristics."
  [{:keys [rule show rules-prefix query-filter cell-query full-name comparison?] :as root}]
  (if-let [[dashboard rule] (if rule
                              (apply-rule root (rules/get-rule rule))
                              (->> root
                                   (matching-rules (rules/get-rules rules-prefix))
                                   (keep (partial apply-rule root))
                                   ;; `matching-rules` returns an `ArraySeq` (via `sort-by`) so
                                   ;; `first` realises one element at a time (no chunking).
                                   first))]
    (do
=======
  "Build a balanced list of related X-rays. General composition of the list is determined for each
   root type individually via `related-selectors`. That recepie is then filled round-robin style."
  [{:keys [root] :as context}, rule :- (s/maybe rules/Rule)]
  (->> (merge (indepth root rule)
              (drilldown-fields context)
              (related-entities root))
       (fill-related max-related (related-selectors (-> root :entity type)))
       (group-by :selector)
       (m/map-vals (partial map :entity))))

(defn- filter-referenced-fields
  "Return a map of fields referenced in filter cluase."
  [root filter-clause]
  (->> filter-clause
       filters/collect-field-references
       (mapcat (fn [[_ & ids]]
                 (for [id ids]
                   [id (->field root id)])))
       (remove (comp nil? second))
       (into {})))

(defn- automagic-dashboard
  "Create dashboards for table `root` using the best matching heuristics."
  [{:keys [rule show rules-prefix full-name] :as root}]
  (if-let [[dashboard rule context] (if rule
                                      (apply-rule root (rules/get-rule rule))
                                      (->> root
                                           (matching-rules (rules/get-rules rules-prefix))
                                           (keep (partial apply-rule root))
                                           ;; `matching-rules` returns an `ArraySeq` (via `sort-by`)
                                           ;; so `first` realises one element at a time
                                           ;; (no chunking).
                                           first))]
    (let [show (or show max-cards)]
>>>>>>> 19b08f78
      (log/infof (trs "Applying heuristic %s to %s.") (:rule rule) full-name)
      (log/infof (trs "Dimensions bindings:\n%s")
                 (->> context
                      :dimensions
                      (m/map-vals #(update % :matches (partial map :name)))
                      u/pprint-to-str))
      (log/infof (trs "Using definitions:\nMetrics:\n%s\nFilters:\n%s")
<<<<<<< HEAD
                 (-> dashboard :context :metrics u/pprint-to-str)
                 (-> dashboard :context :filters u/pprint-to-str))
      (-> (cond-> dashboard
            comparison?
            (update :groups (partial m/map-vals (fn [{:keys [title comparison_title] :as group}]
                                                  (update group :title #(or comparison_title %)))))
            (or query-filter cell-query)
            (assoc :title (tru "A closer look at {0}" full-name)))
          (populate/create-dashboard (or show max-cards))
          (assoc :related (related dashboard rule))
          (assoc :more (when (and (-> dashboard :cards count (> max-cards))
                                (not= show :all))
                         (format "%s#show=all" (:url root))))))
=======
                 (-> context :metrics u/pprint-to-str)
                 (-> context :filters u/pprint-to-str))
      (-> dashboard
          (populate/create-dashboard show)
          (assoc :related           (related context rule)
                 :more              (when (and (not= show :all)
                                               (-> dashboard :cards count (> show)))
                                      (format "%s#show=all" (:url root)))
                 :transient_filters (:query-filter context)
                 :param_fields      (->> context :query-filter (filter-referenced-fields root)))))
>>>>>>> 19b08f78
    (throw (ex-info (trs "Can''t create dashboard for {0}" full-name)
             {:root            root
              :available-rules (map :rule (or (some-> rule rules/get-rule vector)
                                              (rules/get-rules rules-prefix)))}))))

(defmulti
  ^{:doc "Create a transient dashboard analyzing given entity."
    :arglists '([entity opts])}
  automagic-analysis (fn [entity _]
                       (type entity)))

(defmethod automagic-analysis (type Table)
  [table opts]
  (automagic-dashboard (merge (->root table) opts)))

(defmethod automagic-analysis (type Segment)
  [segment opts]
  (automagic-dashboard (merge (->root segment) opts)))

(defmethod automagic-analysis (type Metric)
  [metric opts]
  (automagic-dashboard (merge (->root metric) opts)))

(defn- collect-metrics
  [root question]
  (map (fn [aggregation-clause]
         (if (-> aggregation-clause
                 first
                 qp.util/normalize-token
                 (= :metric))
           (-> aggregation-clause second Metric)
           (let [table-id (qp.util/get-normalized question :table-id)]
             (metric/map->MetricInstance {:definition {:aggregation  [aggregation-clause]
                                                       :source_table table-id}
                                          :name       (metric->description root aggregation-clause)
                                          :table_id   table-id}))))
       (qp.util/get-in-normalized question [:dataset_query :query :aggregation])))

(defn- collect-breakout-fields
  [root question]
  (map (comp (partial ->field root)
             filters/field-reference->id
             first
             filters/collect-field-references)
       (qp.util/get-in-normalized question [:dataset_query :query :breakout])))

(defn- decompose-question
  [root question opts]
  (map #(automagic-analysis % (assoc opts
                                :source       (:source root)
                                :query-filter (:query-filter root)
                                :database     (:database root)))
       (concat (collect-metrics root question)
               (collect-breakout-fields root question))))

(defn- pluralize
  [x]
  (case (mod x 10)
    1 (tru "{0}st" x)
    2 (tru "{0}nd" x)
    3 (tru "{0}rd" x)
    (tru "{0}th" x)))

(defn- humanize-datetime
  [dt unit]
  (let [dt                     (date/str->date-time dt)
        tz                     (.getID ^TimeZone @date/jvm-timezone)
        unparse-with-formatter (fn [formatter dt]
                                 (t.format/unparse
                                  (t.format/formatter formatter (t/time-zone-for-id tz))
                                  dt))]
    (case unit
      :minute          (tru "at {0}" (unparse-with-formatter "h:mm a, MMMM d, YYYY" dt))
      :hour            (tru "at {0}" (unparse-with-formatter "h a, MMMM d, YYYY" dt))
      :day             (tru "on {0}" (unparse-with-formatter "MMMM d, YYYY" dt))
      :week            (tru "in {0} week - {1}"
                            (pluralize (date/date-extract :week-of-year dt tz))
                            (str (date/date-extract :year dt tz)))
      :month           (tru "in {0}" (unparse-with-formatter "MMMM YYYY" dt))
      :quarter         (tru "in Q{0} - {1}"
                            (date/date-extract :quarter-of-year dt tz)
                            (str (date/date-extract :year dt tz)))
      :year            (unparse-with-formatter "YYYY" dt)
      :day-of-week     (unparse-with-formatter "EEEE" dt)
      :hour-of-day     (tru "at {0}" (unparse-with-formatter "h a" dt))
      :month-of-year   (unparse-with-formatter "MMMM" dt)
      :quarter-of-year (tru "Q{0}" (date/date-extract :quarter-of-year dt tz))
      (:minute-of-hour
       :day-of-month
       :day-of-year
       :week-of-year)  (date/date-extract unit dt tz))))

(defn- field-reference->field
  [root field-reference]
  (cond-> (->> field-reference
               filters/collect-field-references
               first
               filters/field-reference->id
               (->field root))
    (-> field-reference first qp.util/normalize-token (= :datetime-field))
    (assoc :unit (-> field-reference last qp.util/normalize-token))))

(defmulti
  ^{:private true
    :arglists '([fieldset [op & args]])}
  humanize-filter-value (fn [_ [op & args]]
                          (qp.util/normalize-token op)))

(def ^:private unit-name (comp {:minute-of-hour  "minute"
                                :hour-of-day     "hour"
                                :day-of-week     "day of week"
                                :day-of-month    "day of month"
                                :day-of-year     "day of year"
                                :week-of-year    "week"
                                :month-of-year   "month"
                                :quarter-of-year "quarter"}
                               qp.util/normalize-token))

(defn- field-name
  ([root field-reference]
   (->> field-reference (field-reference->field root) field-name))
  ([{:keys [display_name unit] :as field}]
   (cond->> display_name
     (and (filters/periodic-datetime? field) unit) (format "%s of %s" (unit-name unit)))))

(defmethod humanize-filter-value :=
  [root [_ field-reference value]]
  (let [field      (field-reference->field root field-reference)
        field-name (field-name field)]
    (if (or (filters/datetime? field)
            (filters/periodic-datetime? field))
      (tru "{0} is {1}" field-name (humanize-datetime value (:unit field)))
      (tru "{0} is {1}" field-name value))))

(defmethod humanize-filter-value :between
  [root [_ field-reference min-value max-value]]
  (tru "{0} is between {1} and {2}" (field-name root field-reference) min-value max-value))

(defmethod humanize-filter-value :inside
  [root [_ lat-reference lon-reference lat-max lon-min lat-min lon-max]]
  (tru "{0} is between {1} and {2}; and {3} is between {4} and {5}"
       (field-name root lon-reference) lon-min lon-max
       (field-name root lat-reference) lat-min lat-max))

(defmethod humanize-filter-value :and
  [root [_ & clauses]]
  (->> clauses
       (map (partial humanize-filter-value root))
       join-enumeration))

(defn- cell-title
  [root cell-query]
  (str/join " " [(->> (qp.util/get-in-normalized (-> root :entity) [:dataset_query :query :aggregation])
                      (metric->description root))
                 (tru "where {0}" (humanize-filter-value root cell-query))]))

(defmethod automagic-analysis (type Card)
  [card {:keys [cell-query] :as opts}]
  (let [root     (->root card)
        cell-url (format "%squestion/%s/cell/%s" public-endpoint
                         (u/get-id card)
                         (encode-base64-json cell-query))]
    (if (table-like? card)
      (automagic-dashboard
       (merge (cond-> root
                cell-query (merge {:url          cell-url
                                   :entity       (:source root)
                                   :rules-prefix ["table"]}))
              opts))
      (let [opts (assoc opts :show :all)]
        (cond-> (apply populate/merge-dashboards
                       (automagic-dashboard (merge (cond-> root
                                                     cell-query (assoc :url cell-url))
                                                   opts))
                       (decompose-question root card opts))
          cell-query (merge (let [title (tru "A closer look at {0}" (cell-title root cell-query))]
                              {:transient_name  title
                               :name            title})))))))

(defmethod automagic-analysis (type Query)
  [query {:keys [cell-query] :as opts}]
  (let [root     (->root query)
        cell-url (format "%sadhoc/%s/cell/%s" public-endpoint
                         (encode-base64-json (:dataset_query query))
                         (encode-base64-json cell-query))]
    (if (table-like? query)
      (automagic-dashboard
       (merge (cond-> root
                cell-query (merge {:url          cell-url
                                   :entity       (:source root)
                                   :rules-prefix ["table"]}))
              opts))
      (let [opts (assoc opts :show :all)]
        (cond-> (apply populate/merge-dashboards
                       (automagic-dashboard (merge (cond-> root
                                                     cell-query (assoc :url cell-url))
                                                   opts))
                       (decompose-question root query opts))
          cell-query (merge (let [title (tru "A closer look at the {0}" (cell-title root cell-query))]
                              {:transient_name  title
                               :name            title})))))))

(defmethod automagic-analysis (type Field)
  [field opts]
  (automagic-dashboard (merge (->root field) opts)))

(defn- enhance-table-stats
  [tables]
  (when (not-empty tables)
    (let [field-count (->> (db/query {:select   [:table_id [:%count.* "count"]]
                                      :from     [Field]
                                      :where    [:in :table_id (map u/get-id tables)]
                                      :group-by [:table_id]})
                           (into {} (map (juxt :table_id :count))))
          list-like?  (->> (when-let [candidates (->> field-count
                                                      (filter (comp (partial >= 2) val))
                                                      (map key)
                                                      not-empty)]
                             (db/query {:select   [:table_id]
                                        :from     [Field]
                                        :where    [:and [:in :table_id candidates]
                                                   [:or [:not= :special_type "type/PK"]
                                                    [:= :special_type nil]]]
                                        :group-by [:table_id]
                                        :having   [:= :%count.* 1]}))
                           (into #{} (map :table_id)))
          link-table? (->> (db/query {:select   [:table_id [:%count.* "count"]]
                                      :from     [Field]
                                      :where    [:and [:in :table_id (keys field-count)]
                                                 [:in :special_type ["type/PK" "type/FK"]]]
                                      :group-by [:table_id]})
                           (filter (fn [{:keys [table_id count]}]
                                     (= count (field-count table_id))))
                           (into #{} (map :table_id)))]
      (for [table tables]
        (let [table-id (u/get-id table)]
          (assoc table :stats {:num-fields  (field-count table-id 0)
                               :list-like?  (boolean (list-like? table-id))
                               :link-table? (boolean (link-table? table-id))}))))))

(def ^:private ^:const ^Long max-candidate-tables
  "Maximal number of tables per schema shown in `candidate-tables`."
  10)

(defn candidate-tables
  "Return a list of tables in database with ID `database-id` for which it makes sense
   to generate an automagic dashboard. Results are grouped by schema and ranked
   acording to interestingness (both schemas and tables within each schema). Each
   schema contains up to `max-candidate-tables` tables.

   Tables are ranked based on how specific rule has been used, and the number of
   fields.
   Schemes are ranked based on the number of distinct entity types and the
   interestingness of tables they contain (see above)."
  ([database] (candidate-tables database nil))
  ([database schema]
   (let [rules (rules/get-rules ["table"])]
     (->> (apply db/select [Table :id :schema :display_name :entity_type :db_id]
                 (cond-> [:db_id           (u/get-id database)
                          :visibility_type nil]
                   schema (concat [:schema schema])))
          (filter mi/can-read?)
          enhance-table-stats
          (remove (comp (some-fn :link-table? :list-like? (comp zero? :num-fields)) :stats))
          (map (fn [table]
                 (let [root      (->root table)
                       rule      (->> root
                                      (matching-rules rules)
                                      first)
                       dashboard (make-dashboard root rule)]
                   {:url         (format "%stable/%s" public-endpoint (u/get-id table))
                    :title       (:full-name root)
                    :score       (+ (math/sq (:specificity rule))
                                    (math/log (-> table :stats :num-fields)))
                    :description (:description dashboard)
                    :table       table
                    :rule        (:rule rule)})))
          (group-by (comp :schema :table))
          (map (fn [[schema tables]]
                 (let [tables (->> tables
                                   (sort-by :score >)
                                   (take max-candidate-tables))]
                   {:tables tables
                    :schema schema
                    :score  (+ (math/sq (transduce (m/distinct-by :rule)
                                                   stats/count
                                                   tables))
                               (math/sqrt (transduce (map (comp math/sq :score))
                                                     stats/mean
                                                     tables)))})))
          (sort-by :score >)))))<|MERGE_RESOLUTION|>--- conflicted
+++ resolved
@@ -235,10 +235,7 @@
                      (native-query? query) (tru "Native query")
                      (table-like? query)   (-> source ->root :full-name)
                      :else                 (question-description {:source source} query))
-<<<<<<< HEAD
-=======
      :short-name   (source-name {:source source})
->>>>>>> 19b08f78
      :url          (format "%sadhoc/%s" public-endpoint (encode-base64-json (:dataset_query query)))
      :rules-prefix [(if (table-like? query)
                       "table"
@@ -731,6 +728,10 @@
   ([root rule context]
    (-> rule
        (select-keys [:title :description :transient_title :groups])
+       (cond->
+         (:comparison? root)
+         (update :groups (partial m/map-vals (fn [{:keys [title comparison_title] :as group}]
+                                               (assoc group :title (or comparison_title title))))))
        (instantiate-metadata context {}))))
 
 (s/defn ^:private apply-rule
@@ -865,34 +866,6 @@
        :description ""}])))
 
 (s/defn ^:private related
-<<<<<<< HEAD
-  [dashboard, rule :- (s/maybe rules/Rule)]
-  (let [root    (-> dashboard :context :root)
-        indepth (indepth root rule)]
-    (if (not-empty indepth)
-      {:indepth indepth
-       :related (related-entities (- max-related (count indepth)) root)
-       :comparisons (comparisons root)}
-      (let [drilldown-fields   (drilldown-fields dashboard)
-            n-related-entities (max (math/floor (* (/ 2 3) max-related))
-                                    (- max-related (count drilldown-fields)))]
-        {:related          (related-entities n-related-entities root)
-         :drilldown-fields (take (- max-related n-related-entities) drilldown-fields)
-         :comparisons (comparisons root)}))))
-
-(defn- automagic-dashboard
-  "Create dashboards for table `root` using the best matching heuristics."
-  [{:keys [rule show rules-prefix query-filter cell-query full-name comparison?] :as root}]
-  (if-let [[dashboard rule] (if rule
-                              (apply-rule root (rules/get-rule rule))
-                              (->> root
-                                   (matching-rules (rules/get-rules rules-prefix))
-                                   (keep (partial apply-rule root))
-                                   ;; `matching-rules` returns an `ArraySeq` (via `sort-by`) so
-                                   ;; `first` realises one element at a time (no chunking).
-                                   first))]
-    (do
-=======
   "Build a balanced list of related X-rays. General composition of the list is determined for each
    root type individually via `related-selectors`. That recepie is then filled round-robin style."
   [{:keys [root] :as context}, rule :- (s/maybe rules/Rule)]
@@ -901,7 +874,8 @@
               (related-entities root))
        (fill-related max-related (related-selectors (-> root :entity type)))
        (group-by :selector)
-       (m/map-vals (partial map :entity))))
+       (m/map-vals (partial map :entity))
+       (merge {:comparisons (comparisons root)})))
 
 (defn- filter-referenced-fields
   "Return a map of fields referenced in filter cluase."
@@ -927,7 +901,6 @@
                                            ;; (no chunking).
                                            first))]
     (let [show (or show max-cards)]
->>>>>>> 19b08f78
       (log/infof (trs "Applying heuristic %s to %s.") (:rule rule) full-name)
       (log/infof (trs "Dimensions bindings:\n%s")
                  (->> context
@@ -935,21 +908,6 @@
                       (m/map-vals #(update % :matches (partial map :name)))
                       u/pprint-to-str))
       (log/infof (trs "Using definitions:\nMetrics:\n%s\nFilters:\n%s")
-<<<<<<< HEAD
-                 (-> dashboard :context :metrics u/pprint-to-str)
-                 (-> dashboard :context :filters u/pprint-to-str))
-      (-> (cond-> dashboard
-            comparison?
-            (update :groups (partial m/map-vals (fn [{:keys [title comparison_title] :as group}]
-                                                  (update group :title #(or comparison_title %)))))
-            (or query-filter cell-query)
-            (assoc :title (tru "A closer look at {0}" full-name)))
-          (populate/create-dashboard (or show max-cards))
-          (assoc :related (related dashboard rule))
-          (assoc :more (when (and (-> dashboard :cards count (> max-cards))
-                                (not= show :all))
-                         (format "%s#show=all" (:url root))))))
-=======
                  (-> context :metrics u/pprint-to-str)
                  (-> context :filters u/pprint-to-str))
       (-> dashboard
@@ -960,7 +918,6 @@
                                       (format "%s#show=all" (:url root)))
                  :transient_filters (:query-filter context)
                  :param_fields      (->> context :query-filter (filter-referenced-fields root)))))
->>>>>>> 19b08f78
     (throw (ex-info (trs "Can''t create dashboard for {0}" full-name)
              {:root            root
               :available-rules (map :rule (or (some-> rule rules/get-rule vector)
