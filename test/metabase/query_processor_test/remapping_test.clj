--- conflicted
+++ resolved
@@ -1,25 +1,14 @@
-(ns metabase.query-processor-test.remapping-test
+﻿(ns metabase.query-processor-test.remapping-test
   "Tests for the remapping results"
   (:require [metabase
              [query-processor :as qp]
              [query-processor-test :refer :all]]
-<<<<<<< HEAD
-            [metabase.models
-             [dimension :refer [Dimension]]
-             [field :refer [Field]]]
-            [metabase.query-processor.middleware
-             [add-dimension-projections :as add-dimension-projections]
-             [expand :as ql]]
-=======
             [metabase.models.dimension :refer [Dimension]]
             [metabase.query-processor.middleware.add-dimension-projections :as add-dimension-projections]
->>>>>>> 40144051
             [metabase.test
              [data :as data]
              [util :as tu]]
-            [metabase.test.data
-             [dataset-definitions :as defs]
-             [datasets :as datasets]]
+            [metabase.test.data.datasets :as datasets]
             [toucan.db :as db]))
 
 (qp-expect-with-all-engines
@@ -134,44 +123,4 @@
            {:order-by [[:asc $date]]
             :limit    5})
          rows
-         (map last))))
-
-;; Test a remapping with conflicting names, in the case below there are two name fields, one from Venues and the other
-;; from Categories
-(datasets/expect-with-engines (non-timeseries-engines-with-feature :foreign-keys :nested-queries)
-  ["20th Century Cafe" "25°" "33 Taps" "800 Degrees Neapolitan Pizzeria"]
-  (data/with-data
-    (data/create-venue-category-fk-remapping "Foo")
-    (->> (qp/process-query
-           {:database (data/id)
-            :type :query
-            :query {:source-table (data/id :venues)
-                    :order-by [[(data/id :venues :name) :ascending]]
-                    :limit 4}})
-         rows
-         (map second))))
-
-;; Test out a self referencing column. This has a users table like the one that is in `test-data`, but also includes a
-;; `created_by` column which references the PK column in that same table. This tests that remapping table aliases are
-;; handled correctly
-;;
-;; Having a self-referencing FK is currently broken with the Redshift and Oracle backends. The issue related to fix
-;; this is https://github.com/metabase/metabase/issues/8510
-(datasets/expect-with-engines (disj (non-timeseries-engines-with-feature :foreign-keys) :redshift :oracle)
-  ["Dwight Gresham" "Shad Ferdynand" "Kfir Caj" "Plato Yeshua"]
-  (data/with-db (data/get-or-create-database! defs/test-data-self-referencing-user)
-    (data/with-data
-      (fn []
-        [(db/insert! Dimension {:field_id (data/id :users :created_by)
-                                :name "created-by-mapping"
-                                :type :external
-                                :human_readable_field_id (data/id :users :name)})])
-
-      (db/update! 'Field (data/id :users :created_by)
-        {:fk_target_field_id (data/id :users :id)})
-
-      (->> (data/run-query users
-             (ql/order-by (ql/asc $name))
-             (ql/limit 4))
-           rows
-           (map last)))))+         (map last))))