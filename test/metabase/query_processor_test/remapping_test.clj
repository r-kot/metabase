--- conflicted
+++ resolved
@@ -3,17 +3,8 @@
   (:require [metabase
              [query-processor :as qp]
              [query-processor-test :refer :all]]
-<<<<<<< HEAD
-            [metabase.models
-             [dimension :refer [Dimension]]
-             [field :refer [Field]]]
-            [metabase.query-processor.middleware
-             [add-dimension-projections :as add-dimension-projections]
-             [expand :as ql]]
-=======
+            [metabase.query-processor.middleware.add-dimension-projections :as add-dimension-projections]
             [metabase.models.dimension :refer [Dimension]]
-            [metabase.query-processor.middleware.add-dimension-projections :as add-dimension-projections]
->>>>>>> ba1f3f98
             [metabase.test
              [data :as data]
              [util :as tu]]
