(ns dev.debug-qp
  (:require [clojure.data :as data]
            [clojure.pprint :as pprint]
            [clojure.string :as str]
            [clojure.test :refer :all]
            [clojure.walk :as walk]
            [medley.core :as m]
            [metabase.mbql.schema :as mbql.s]
            [metabase.mbql.util :as mbql.u]
            [metabase.models :refer [Field Table]]
            [metabase.query-processor :as qp]
            [metabase.query-processor.reducible :as qp.reducible]
            [metabase.test :as mt]
            [metabase.util :as u]
            [toucan.db :as db]))

;; see docstring for `process-query-debug` for descriptions of what these do.

(def ^:private ^:dynamic *print-full?*     true)
(def ^:private ^:dynamic *print-metadata?* false)
(def ^:private ^:dynamic *print-names?*    true)
(def ^:private ^:dynamic *validate-query?* false)

(defn- remove-metadata
  "Replace field metadata in `x` with `...`."
  [x]
  (walk/prewalk
   (fn [form]
     (if (map? form)
       (reduce
        (fn [m k]
          (m/update-existing m k (constantly '...)))
        form
        [:cols :results_metadata :source-metadata])
       form))
   x))

<<<<<<< HEAD
(defn- add-name-to-field-id [id]
  (when id
    (let [{field-name :name, table-id :table_id} (db/select-one [Field :name :table_id] :id id)]
      (symbol (format "#_%s.%s"
                      (db/select-one-field :name Table :id table-id)
                      field-name)))))
=======
(defn- field-and-table-name [field-id]
  (let [{field-name :name, table-id :table_id} (db/select-one [Field :name :table_id] :id field-id)]
    [(db/select-one-field :name Table :id table-id) field-name]))
>>>>>>> 0593345b

(defn add-names
  "Walk a MBQL snippet `x` and add comment forms with the names of the Fields referenced to any `:field-id` clauses
  encountered. Helpful for debugging!"
  [x]
  (walk/postwalk
   (fn [form]
     (mbql.u/replace form
<<<<<<< HEAD
       [:field (id :guard integer?) opts]
       [:field id (add-name-to-field-id id) (cond-> opts
                                              (integer? (:source-field opts))
                                              (update :source-field (fn [source-field]
                                                                      (symbol (format "(do %s %d)"
                                                                                      (add-name-to-field-id source-field)
                                                                                      source-field)))))]

       (m :guard (every-pred map? (comp integer? :source-table)))
       (update m :source-table (fn [table-id]
                                 (symbol (format "(do #_%s %d)"
                                                 (db/select-one-field :name Table :id table-id)
                                                 table-id))))))
=======
       [:field-id id]
       [:field-id id (let [[field-name table-name] (field-and-table-name id)]
                       (symbol (format "#_\"%s.%s\"" field-name table-name)))]))
>>>>>>> 0593345b
   x))

(defn- format-output [x]
  (cond-> x
    (not *print-metadata?*) remove-metadata
    *print-names?*          add-names))

(defn- print-diff [before after]
  (assert (not= before after))
  (let [before                         (format-output before)
        after                          (format-output after)
        [only-in-before only-in-after] (data/diff before after)]
    (when *print-full?*
      (println (u/pprint-to-str 'cyan (format-output after))))
    (when (seq only-in-before)
      (println (u/colorize 'red (str "-\n" (u/pprint-to-str only-in-before)))))
    (when (seq only-in-after)
      (println (u/colorize 'green (str "+\n" (u/pprint-to-str only-in-after)))))))

(defn- debug-query-changes [middleware-var middleware]
  (fn [next-middleware]
    (fn [query-before rff context]
      (try
        ((middleware
          (fn [query-after rff context]
            (when-not (= query-before query-after)
              (println (format "[pre] %s transformed query:" middleware-var))
              (print-diff query-before query-after))
            (when *validate-query?*
              (try
                (mbql.s/validate-query query-after)
                (catch Throwable e
                  (when (::our-error? (ex-data e))
                    (throw e))
                  (throw (ex-info (format "%s middleware produced invalid query" middleware-var)
                                  {::our-error? true
                                   :middleware  middleware-var
                                   :before      query-before
                                   :query       query-after}
                                  e)))))
            (next-middleware query-after rff context)))
         query-before rff context)
        (catch Throwable e
          (when (::our-error? (ex-data e))
            (throw e))
          (println (format "Error pre-processing query in %s:\n%s"
                           middleware-var
                           (u/pprint-to-str 'red (Throwable->map e))))
          (throw (ex-info "Error pre-processing query"
                          {::our-error? true
                           :middleware  middleware-var
                           :query       query-before}
                          e)))))))

(defn- debug-rffs [middleware-var middleware before-rff-xform after-rff-xform]
  (fn [next-middleware]
    (fn [query rff-after context]
      ((middleware
        (fn [query rff-before context]
          (next-middleware query (before-rff-xform rff-before) context)))
       query (after-rff-xform rff-after) context))))

(defn- debug-metadata-changes [middleware-var middleware]
  (let [before (atom nil)]
    (debug-rffs
     middleware-var
     middleware
     (fn before-rff-xform [rff]
       (fn [metadata-before]
         (reset! before metadata-before)
         (try
           (rff metadata-before)
           (catch Throwable e
             (when (::our-error? (ex-data e))
               (throw e))
             (println (format "Error post-processing result metadata in %s:\n%s"
                              middleware-var
                              (u/pprint-to-str 'red (Throwable->map e))))
             (throw (ex-info "Error post-processing result metadata"
                             {::our-error? true
                              :middleware  middleware-var
                              :metadata    metadata-before}
                             e))))))
     (fn after-rff-xform [rff]
       (fn [metadata-after]
         (when-not (= @before metadata-after)
           (println (format "[post] %s transformed metadata:" middleware-var))
           (print-diff @before metadata-after))
         (rff metadata-after))))))

(defn- debug-rfs [middleware-var middleware before-xform after-xform]
  (debug-rffs
   middleware-var
   middleware
   (fn before-rff-xform [rff]
     (fn [metadata]
       (let [rf (rff metadata)]
         (before-xform rf))))
   (fn after-rff-xform [rff]
     (fn [metadata]
       (let [rf (rff metadata)]
         (after-xform rf))))))

(defn- debug-result-changes [middleware-var middleware]
  (let [before (atom nil)]
    (debug-rfs
     middleware-var
     middleware
     (fn before-xform [rf]
       (fn
         ([] (rf))
         ([result]
          (reset! before result)
          (try
            (rf result)
            (catch Throwable e
              (when (::our-error? (ex-data e))
                (throw e))
              (println (format "Error post-processing result in %s:\n%s"
                               middleware-var
                               (u/pprint-to-str 'red (Throwable->map e))))
              (throw (ex-info "Error post-processing result"
                              {::our-error? true
                               :middleware  middleware-var
                               :result      result}
                              e)))))
         ([result row] (rf result row))))
     (fn after-xform [rf]
       (fn
         ([] (rf))
         ([result]
          (when-not (= @before result)
            (println (format "[post] %s transformed result:" middleware-var))
            (print-diff @before result))
          (rf result))
         ([result row] (rf result row)))))))

(defn- debug-row-changes [middleware-var middleware]
  (let [before (atom nil)]
    (debug-rfs
     middleware-var
     middleware
     (fn before-xform [rf]
       (fn
         ([] (rf))
         ([result]
          (rf result))
         ([result row]
          (reset! before row)
          (try
            (rf result row)
            (catch Throwable e
              (when (::our-error? (ex-data e))
                (throw e))
              (println (format "Error reducing row in %s:\n%s"
                               middleware-var
                               (u/pprint-to-str 'red (Throwable->map e))))
              (throw (ex-info "Error reducing row"
                              {::our-error? true
                               :middleware  middleware-var
                               :result      result
                               :row         row}
                              e)))))))
     (fn after-xform [rf]
       (fn
         ([] (rf))
         ([result]
          (rf result))
         ([result row]
          (when-not (= @before row)
            (println (format "[post] %s transformed row" middleware-var))
            (print-diff @before row))
          (rf result row)))))))

(defn process-query-debug
  "Process a query using a special QP that wraps all of the normal QP middleware and prints any transformations done
  during pre or post-processing.

  Options:

  * `:print-full?` -- whether to print the entire query/result/etc. after each transformation

  * `:print-metadata?` -- whether to print metadata columns such as `:cols`or `:source-metadata`
    in the query/results

  * `:print-names?` -- whether to print comments with the names of fields/tables as part of `:field` forms and
    for `:source-table`

  * `:validate-query?` -- whether to validate the query after each preprocessing step, so you can figure out who's
    breaking it. (TODO -- `mbql-to-native` middleware currently leaves the old mbql `:query` in place,
    which cases query to fail at that point -- manually comment that behavior out if needed"
  [query & {:keys [print-full? print-metadata? print-names? validate-query? context]
            :or   {print-full? true, print-metadata? false, print-names? true, validate-query? false}}]
  (binding [*print-full?*               print-full?
            *print-metadata?*           print-metadata?
            *print-names?*              print-names?
            *validate-query?*           validate-query?
            pprint/*print-right-margin* 80]
    (let [middleware (for [middleware-var qp/default-middleware
                           :when          middleware-var]
                       (->> middleware-var
                            (debug-query-changes middleware-var)
                            (debug-metadata-changes middleware-var)
                            (debug-result-changes middleware-var)
                            (debug-row-changes middleware-var)))
          qp         (qp.reducible/sync-qp (#'qp/base-qp middleware))]
      (if context
        (qp query context)
        (qp query)))))

(defn- strip-$ [coll]
  (remove (partial = ::$) coll))

(defn- can-symbolize? [form]
  (mbql.u/match-one form
    (s :guard string?)
    (not (re-find #"\s+" s))

    [:field-id id]
    (every? can-symbolize? (field-and-table-name id))

    [:field-literal field-name _]
    (can-symbolize? field-name)

    [:fk-> x y]
    (every? can-symbolize? [x y])

    [:joined-field join-alias clause]
    (every? can-symbolize? [join-alias clause])))

(defn- expand [query table]
  (mbql.u/replace query
    ([:field-id id] :guard can-symbolize?)
    (let [[table-name field-name] (field-and-table-name id)
          field-name              (str/lower-case field-name)
          table-name              (str/lower-case table-name)]
      (if (= table-name table)
        [::$ field-name]
        [::$ table-name field-name]))

    ([:field-literal field-name base-type] :guard can-symbolize?)
    [::* field-name (name base-type)]

    ([:datetime-field field-clause unit] :guard can-symbolize?)
    (into [::! (name unit)] (strip-$ (expand field-clause table)))

    [:datetime-field field-clause unit]
    [:datetime-field (expand field-clause table) unit]

    ([:fk-> x y] :guard can-symbolize?)
    [::-> (expand x table) (expand y table)]

    [:fk-> x y]
    [:fk-> (expand x table) (expand y table)]

    ([:joined-field join-alias field-clause] :guard can-symbolize?)
    (into [::& join-alias] (strip-$ (expand field-clause table)))

    [:joined-field join-alias field-clause]
    [:joined-field join-alias (expand field-clause table)]

    (m :guard (every-pred map? (comp integer? :source-table)))
    (-> (update m :source-table (fn [table-id]
                                  [::$$ (str/lower-case (db/select-one-field :name Table :id table-id))]))
        (expand table))))

(defn- symbolize [query]
  (mbql.u/replace query
    [::-> x y]
    (symbol (format "%s->%s" (symbolize x) (str/replace (symbolize y) #"^\$" "")))

    [(qualifier :guard #{::$ ::& ::!}) & args]
    (symbol (str (name qualifier) (str/join \. (strip-$ args))))

    [::* field-name base-type]
    (symbol (format "*%s/%s" field-name base-type))

    [::$$ table-name]
    (symbol (format "$$%s" table-name))))

(defn- query-table-name [{:keys [source-table source-query]}]
  (cond
    source-table
    (str/lower-case (db/select-one-field :name Table :id source-table))

    source-query
    (recur source-query)))

(defn to-mbql-shorthand
  ([query]
   (to-mbql-shorthand query (query-table-name (:query query))))

  ([query table-name]
   (let [symbolized (-> query (expand table-name) symbolize)
         table-symb (some-> table-name symbol)]
     (if (:query symbolized)
       (list 'mt/mbql-query table-symb (-> (:query symbolized)
                                           (dissoc :source-table)))
       (list 'mt/$ids table-symb symbolized)))))

(deftest to-mbql-shorthand-test
  (mt/dataset sample-dataset
    (is (= '(mt/mbql-query orders
              {:joins       [{:source-table $$people
                              :fields       :all
                              :condition    [:= $user_id [:joined-field "People - User" $people.id]]
                              :alias        "People - User"}]
               :aggregation [[:sum $total]
                             [:sum $products.id]]
               :breakout    [&P.people.source
                             $product_id->products.id
                             [:fk-> $product_id [:field-literal "w o w" :Type/Text]]
                             $product_id->*wow/Text
                             *wow/Text]})
           (to-mbql-shorthand
            {:database (mt/id)
             :type     :query
             :query    {:joins        [{:fields       :all
                                        :source-table (mt/id :people)
                                        :condition    [:=
                                                       [:field-id (mt/id :orders :user_id)]
                                                       [:joined-field "People - User" [:field-id (mt/id :people :id)]]]
                                        :alias        "People - User"}]
                        :aggregation  [[:sum [:field-id (mt/id :orders :total)]]
                                       [:sum  [:field-id (mt/id :products :id)]]]
                        :breakout     [[:joined-field "P" [:field-id (mt/id :people :source)]]
                                       [:fk-> [:field-id (mt/id :orders :product_id)] [:field-id (mt/id :products :id)]]
                                       [:fk-> [:field-id (mt/id :orders :product_id)] [:field-literal "w o w" :Type/Text]]
                                       [:fk-> [:field-id (mt/id :orders :product_id)] [:field-literal "wow" :Type/Text]]
                                       [:field-literal "wow" :Type/Text]]
                        :source-table (mt/id :orders)}})))))<|MERGE_RESOLUTION|>--- conflicted
+++ resolved
@@ -35,18 +35,14 @@
        form))
    x))
 
-<<<<<<< HEAD
-(defn- add-name-to-field-id [id]
-  (when id
-    (let [{field-name :name, table-id :table_id} (db/select-one [Field :name :table_id] :id id)]
-      (symbol (format "#_%s.%s"
-                      (db/select-one-field :name Table :id table-id)
-                      field-name)))))
-=======
 (defn- field-and-table-name [field-id]
   (let [{field-name :name, table-id :table_id} (db/select-one [Field :name :table_id] :id field-id)]
     [(db/select-one-field :name Table :id table-id) field-name]))
->>>>>>> 0593345b
+
+(defn- add-name-to-field-id [id]
+  (when id
+    (let [[field-name table-name] (field-and-table-name id)]
+      (symbol (format "#_\"%s.%s\"" field-name table-name)))))
 
 (defn add-names
   "Walk a MBQL snippet `x` and add comment forms with the names of the Fields referenced to any `:field-id` clauses
@@ -55,7 +51,6 @@
   (walk/postwalk
    (fn [form]
      (mbql.u/replace form
-<<<<<<< HEAD
        [:field (id :guard integer?) opts]
        [:field id (add-name-to-field-id id) (cond-> opts
                                               (integer? (:source-field opts))
@@ -69,11 +64,6 @@
                                  (symbol (format "(do #_%s %d)"
                                                  (db/select-one-field :name Table :id table-id)
                                                  table-id))))))
-=======
-       [:field-id id]
-       [:field-id id (let [[field-name table-name] (field-and-table-name id)]
-                       (symbol (format "#_\"%s.%s\"" field-name table-name)))]))
->>>>>>> 0593345b
    x))
 
 (defn- format-output [x]
