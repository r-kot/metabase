import React, { Component } from "react";
import PropTypes from "prop-types";
import { findDOMNode } from "react-dom";
import _ from "underscore";
import cx from "classnames";

import Icon from "metabase/components/Icon";
import TippyPopover from "metabase/components/Popover/TippyPopover";
import { TokenFieldAddon, TokenFieldItem } from "../TokenFieldItem";

import {
  KEYCODE_ESCAPE,
  KEYCODE_ENTER,
  KEYCODE_TAB,
  KEYCODE_UP,
  KEYCODE_DOWN,
  KEYCODE_BACKSPACE,
  KEY_COMMA,
} from "metabase/lib/keyboard";
import { isObscured } from "metabase/lib/dom";

import {
  TokenInputItem,
  TokenFieldContainer,
  PrefixContainer,
} from "./TokenField.styled";

export type LayoutRendererArgs = {
  valuesList: React.ReactNode;
  optionsList: React.ReactNode;
  isFocused: boolean;
  isAllSelected: boolean;
  isFiltered: boolean;
  onClose: () => void;
};

export type TokenFieldProps = {
  value: any[];
  onChange: (value: any[]) => void;
  options: any[];
  placeholder?: string | undefined;
  multi?: boolean;
  validateValue?: (value: any) => boolean;
  parseFreeformValue?: (value: any) => any;
  updateOnInputChange?: boolean;
  optionRenderer?: (option: any) => React.ReactNode;
  valueRenderer?: (value: any) => React.ReactNode;
  layoutRenderer?: (args: LayoutRendererArgs) => React.ReactNode;
  color?: string;
  style?: React.CSSProperties;
  className?: string;
  valueStyle?: React.CSSProperties;
  optionsStyle?: React.CSSProperties;
  optionsClassName?: string;
  prefix?: string;
  canAddItems?: boolean;
  autoFocus?: boolean;
  removeSelected?: boolean;
  idKey?: string | ((option: any) => string);
  valueKey?: string | ((option: any) => string);
  labelKey?: string | ((option: any) => string);
  onFocus?: () => void;
  onBlur?: () => void;
  onInputKeyDown?: (event: React.KeyboardEvent<HTMLInputElement>) => void;
  onInputChange?: (value: string) => string | void;
  updateOnInputBlur?: boolean;
  filterOption?: (options: any[], filter: string) => boolean;
};

type TokenFieldState = {
  inputValue: string;
  searchValue: string;
  filteredOptions: any[];
  selectedOptionValue: any;
  isFocused: boolean;
  isAllSelected: boolean;
  listIsHovered: boolean;
};

const defaultStyleValue = {
  fontSize: 14,
  fontWeight: 700,
};

export default class TokenField extends Component<
  TokenFieldProps,
  TokenFieldState
> {
  inputRef: React.RefObject<HTMLInputElement>;
  scrollElement = null;

  constructor(props: TokenFieldProps) {
    super(props);

    this.state = {
      inputValue: "",
      searchValue: "",
      filteredOptions: [],
      selectedOptionValue: null,
      isFocused: props.autoFocus || false,
      isAllSelected: false,
      listIsHovered: false,
    };

    this.inputRef = React.createRef();
  }

  static propTypes = {
    value: PropTypes.array.isRequired,
    onChange: PropTypes.func.isRequired,
    options: PropTypes.array,
    placeholder: PropTypes.string,
    multi: PropTypes.bool,
    validateValue: PropTypes.func,
    parseFreeformValue: PropTypes.func,
    updateOnInputChange: PropTypes.bool,
    optionRenderer: PropTypes.func,
    valueRenderer: PropTypes.func,
    layoutRenderer: PropTypes.func,
    color: PropTypes.string,
    style: PropTypes.object,
    className: PropTypes.string,
    valueStyle: PropTypes.object,
    optionsStyle: PropTypes.object,
    optionsClassName: PropTypes.string,
    prefix: PropTypes.string,
    canAddItems: PropTypes.bool,
    autoFocus: PropTypes.bool,
    removeSelected: PropTypes.bool,
    idKey: PropTypes.oneOfType([PropTypes.string, PropTypes.func]),
    valueKey: PropTypes.oneOfType([PropTypes.string, PropTypes.func]),
    labelKey: PropTypes.oneOfType([PropTypes.string, PropTypes.func]),
    onFocus: PropTypes.func,
    onBlur: PropTypes.func,
    onInputKeyDown: PropTypes.func,
    onInputChange: PropTypes.func,
    updateOnInputBlur: PropTypes.bool,
    filterOption: PropTypes.func,
  };

  UNSAFE_componentWillMount() {
    this._updateFilteredValues(this.props);
  }

  UNSAFE_componentWillReceiveProps(nextProps: TokenFieldProps) {
    this._updateFilteredValues(nextProps);
  }

  setInputValue(inputValue: any, setSearchValue = true) {
    const newState = {
      inputValue,
      searchValue: setSearchValue ? inputValue : this.state.searchValue,
    };
    this.setState(newState, () => this._updateFilteredValues(this.props));
  }

  clearInputValue(clearSearchValue = true) {
    this.setInputValue("", clearSearchValue);
  }

  _id(value: any) {
    const { idKey } = this.props;

    if (typeof idKey === "function") {
      return idKey(value);
    } else if (typeof idKey === "string") {
      return value[idKey];
    } else {
      return value;
    }
  }

  _value(option: any) {
    const { valueKey = "value" } = this.props;
    if (typeof valueKey === "function") {
      return valueKey(option);
    } else {
      return option[valueKey];
    }
  }

  _label(option: any) {
    const { labelKey = "label" } = this.props;
    if (typeof labelKey === "function") {
      return labelKey(option);
    } else {
      return option[labelKey];
    }
  }

  _key(option: any) {
    return JSON.stringify(this._value(option));
  }

  _isLastFreeformValue(inputValue: any) {
    const { value, parseFreeformValue, updateOnInputChange } = this.props;
    if (parseFreeformValue && updateOnInputChange) {
      const freeformValue = parseFreeformValue(inputValue);
      const currentLastValue = value[value.length - 1];
      // check to see if the current last value is the same as the inputValue, in which case we should replace it or remove it
      return currentLastValue === freeformValue;
    }
  }

  _updateFilteredValues = (props: TokenFieldProps) => {
    const { options = [], value, removeSelected = true } = props;
    let { searchValue, selectedOptionValue } = this.state;
    const selectedValueIds = new Set(
      value.map(v => JSON.stringify(this._id(v))),
    );

    const filterOption =
      props.filterOption ||
      ((option, searchValue) =>
        String(this._label(option) || "").indexOf(searchValue) >= 0);

    let selectedCount = 0;
    const filteredOptions = options.filter(option => {
      const isSelected = selectedValueIds.has(
        JSON.stringify(this._id(this._value(option))),
      );
      const isLastFreeform =
        this._isLastFreeformValue(this._value(option)) &&
        this._isLastFreeformValue(searchValue);
      const isMatching = filterOption(option, searchValue);
      if (isSelected) {
        selectedCount++;
      }
      // filter out options who have already been selected, unless:
      return (
        // remove selected is disabled
        (!removeSelected ||
          // or it's not in the selectedValues
          !isSelected ||
          // or it's the current "freeform" value, which updates as we type
          isLastFreeform) &&
        // and it's matching
        isMatching
      );
    });

    if (
      selectedOptionValue == null ||
      !_.find(filteredOptions, option =>
        this._valueIsEqual(selectedOptionValue, this._value(option)),
      )
    ) {
      // if there are results based on the user's typing...
      if (filteredOptions.length > 0) {
        // select the first option in the list and set the selected option to that
        selectedOptionValue = this._value(filteredOptions[0]);
      } else {
        selectedOptionValue = null;
      }
    }

    this.setState({
      filteredOptions,
      selectedOptionValue,
      isAllSelected: options.length > 0 && selectedCount === options.length,
    });
  };

  onInputChange = ({
    target: { value },
  }: React.ChangeEvent<HTMLInputElement>) => {
    const { updateOnInputChange, onInputChange, parseFreeformValue } =
      this.props;

    if (onInputChange) {
      value = onInputChange(value) || "";
    }

    // update the input value
    this.setInputValue(value);

    // if updateOnInputChange is true and parseFreeformValue is enabled then try adding/updating the freeform value immediately
    if (updateOnInputChange && parseFreeformValue) {
      const replaceLast = this._isLastFreeformValue(this.state.inputValue);
      // call parseFreeformValue to make sure we can add it
      const freeformValue = parseFreeformValue(value);
      if (freeformValue != null) {
        // if so, add it, replacing the last value if necessary
        this.addValue(freeformValue, replaceLast);
      } else {
        // otherwise remove the value if necessary, e.x. after deleting
        if (replaceLast) {
          this.removeValue(parseFreeformValue(this.state.inputValue));
        }
      }
    }
  };

  // capture events on the input to allow for convenient keyboard shortcuts
  onInputKeyDown = (event: React.KeyboardEvent<HTMLInputElement>) => {
    if (this.props.onInputKeyDown) {
      this.props.onInputKeyDown(event);
    }

    const { key, keyCode } = event;

    const { filteredOptions, selectedOptionValue } = this.state;

    // enter, tab, comma
    if (
      keyCode === KEYCODE_ESCAPE ||
      keyCode === KEYCODE_TAB ||
      // We check event.key for comma presses because some keyboard layouts
      // (e.g. Russian) have a letter on that key and require a modifier to type
      // ",". Similarly, if you want to type "<" on the US keyboard layout, you
      // need to look at `key` to distinguish it from ",".
      key === KEY_COMMA ||
      keyCode === KEYCODE_ENTER
    ) {
      if (this.addSelectedOption(event)) {
        event.stopPropagation();
      }
    } else if (event.keyCode === KEYCODE_UP) {
      // up arrow
      event.preventDefault();
      const index = _.findIndex(filteredOptions, option =>
        this._valueIsEqual(selectedOptionValue, this._value(option)),
      );
      if (index > 0) {
        this.setState({
          selectedOptionValue: this._value(filteredOptions[index - 1]),
        });
      }
    } else if (keyCode === KEYCODE_DOWN) {
      // down arrow
      event.preventDefault();
      const index = _.findIndex(filteredOptions, option =>
        this._valueIsEqual(selectedOptionValue, this._value(option)),
      );
      if (index >= 0 && index < filteredOptions.length - 1) {
        this.setState({
          selectedOptionValue: this._value(filteredOptions[index + 1]),
        });
      }
    } else if (keyCode === KEYCODE_BACKSPACE) {
      // backspace
      const { value } = this.props;
      if (!this.state.inputValue && value.length > 0) {
        this.removeValue(value[value.length - 1]);
      }
    }
  };

  onInputFocus = () => {
    if (this.props.onFocus) {
      this.props.onFocus();
    }
    this.setState({ isFocused: true, searchValue: this.state.inputValue }, () =>
      this._updateFilteredValues(this.props),
    );
  };

  onInputBlur = () => {
    if (this.props.updateOnInputBlur && this.props.parseFreeformValue) {
      const input = this.inputRef.current;
      const value = this.props.parseFreeformValue(input?.value);
      if (
        value != null &&
        (this.props.multi || value !== this.props.value[0])
      ) {
        this.addValue(value);
        this.clearInputValue();
      }
    }
    if (this.props.onBlur) {
      this.props.onBlur();
    }
    this.setState({ isFocused: false });
  };

  onInputPaste = (e: React.ClipboardEvent<HTMLInputElement>) => {
    if (this.props.parseFreeformValue) {
      e.preventDefault();
      const string = e.clipboardData.getData("Text");
      const lines = this.props.multi ? string.split(/\n|,/g) : [string];
      const values = lines.map(this.props.parseFreeformValue).filter(s => s);
      if (values.length > 0) {
        this.addValue(values);
      }
    }
  };

  onMouseDownCapture = (e: React.MouseEvent<HTMLElement>) => {
    const input = this.inputRef.current;
    input?.focus();
    // prevents clicks from blurring input while still allowing text selection:
    if (input !== e.target) {
      e.preventDefault();
    }
  };

  onClose = () => {
    this.setState({ isFocused: false });
  };

  addSelectedOption(e: React.KeyboardEvent<HTMLInputElement>) {
    const { multi } = this.props;
    const { filteredOptions, selectedOptionValue } = this.state;
    const input = this.inputRef.current;
    const option = _.find(filteredOptions, option =>
      this._valueIsEqual(selectedOptionValue, this._value(option)),
    );
    if (option) {
      this.addOption(option);
      // clear the input if the option is the same as the last value
      if (this._isLastFreeformValue(this._value(option))) {
        // also clear the search
        this.clearInputValue(true);
      } else {
        // only clear the search if this was the last option
        this.clearInputValue(filteredOptions.length === 1);
      }
      return true;
    } else if (this.props.parseFreeformValue) {
      // if we previously updated on input change then we don't need to do it again,
      if (this.props.updateOnInputChange) {
        // if multi=true also prevent the input from changing due to this key press
        if (multi) {
          e.preventDefault();
        }
        // and clear the input
        this.clearInputValue();
        // return false so we don't stop the keyDown from propagating in case we're listening
        // for it, e.x. in the filter popover this allows enter to commit the filter
        return false;
      } else {
        const value = this.props.parseFreeformValue(input?.value);
        if (value != null && (multi || value !== this.props.value[0])) {
          this.addValue(value);
          this.clearInputValue();
          return true;
        }
      }
    }
  }

  addOption = (option: any) => {
    const replaceLast = this._isLastFreeformValue(this.state.inputValue);
    // add the option's value to the current value
    this.addValue(this._value(option), replaceLast);
  };

  addValue(valueToAdd: any, replaceLast = false) {
    const { value, onChange, multi } = this.props;
    if (!Array.isArray(valueToAdd)) {
      valueToAdd = [valueToAdd];
    }
    if (multi) {
      if (replaceLast) {
        onChange(_.unique(value.slice(0, -1).concat(valueToAdd)));
      } else {
        onChange(_.unique(value.concat(valueToAdd)));
      }
    } else {
      onChange(valueToAdd.slice(0, 1));
    }
  }

  removeValue(valueToRemove: any) {
    const { value, onChange } = this.props;
    const values = value.filter(v => !this._valueIsEqual(v, valueToRemove));
    onChange(values);
  }

  _valueIsEqual(v1: any, v2: any) {
    return JSON.stringify(v1) === JSON.stringify(v2);
  }

  componentDidUpdate(prevProps: TokenFieldProps, prevState: TokenFieldState) {
    const input = this.inputRef.current;

    if (
      prevState.selectedOptionValue !== this.state.selectedOptionValue &&
      this.scrollElement != null
    ) {
      const element = findDOMNode(this.scrollElement);
      if (element && isObscured(element) && element instanceof Element) {
        element.scrollIntoView({ block: "nearest" });
      }
    }

    // if we added a value then scroll to the last item (the input)
    if (this.props.value.length > prevProps.value.length) {
      if (input && isObscured(input)) {
        input.scrollIntoView({ block: "nearest" });
      }
    }

    // We focus on the input here, and not on the input itself as a prop
    // (say by passing prop autoFocus={isFocused})
    // because certain TokenFields will live in position: fixed containers.
    // Autofocusing like that would make the page jump in scroll position.
    // One example: parameter filters in dashboard pages.
    if (this.state.isFocused) {
      input?.focus({ preventScroll: true });
    }
  }

  render() {
    let {
      value,
      placeholder,
      multi,

      validateValue = () => true,
      parseFreeformValue,
      updateOnInputChange,

      optionRenderer = (option: any) => <span>{option}</span>,
      valueRenderer = (value: any) => <span>{value}</span>,
      layoutRenderer = (props: LayoutRendererArgs) => (
        <DefaultTokenFieldLayout {...props} />
      ),

      color = "brand",

      style = {},
      className,
      valueStyle = {},
      optionsStyle = {},
      optionsClassName,
      prefix,

      canAddItems = true,
    } = this.props;
    let {
      inputValue,
      searchValue,
      filteredOptions,
      isFocused,
      isAllSelected,
      selectedOptionValue,
    } = this.state;

    // for non-multi fields, keep the value in the input
    if (!multi) {
      inputValue = inputValue || value[0];
      value = [];
    }

    // if we have a value and updateOnInputChange is enabled, and the last value matches the inputValue
    if (
      value.length > 0 &&
      updateOnInputChange &&
      parseFreeformValue &&
      value[value.length - 1] === parseFreeformValue(inputValue) &&
      multi
    ) {
      if (isFocused) {
        // if focused, don't render the last value
        value = value.slice(0, -1);
      } else {
        // if not focused, don't render the inputValue
        inputValue = "";
      }
    }

    // if not focused we won't get key events to accept the selected value, so don't render as selected
    if (!isFocused) {
      selectedOptionValue = null;
    }

    // don't show the placeholder if we already have a value
    if (value.length > 0) {
      placeholder = undefined;
    }

    const isControlledInput = !!this.onInputChange;
    const valuesList = (
<<<<<<< HEAD
      <ul
        className={cx(
          className,
          "p0 flex align-center flex-wrap bg-white scroll-x scroll-y",
          {
            "TokenField--focused": isFocused,
          },
        )}
        style={{ maxHeight: 130, ...style }}
=======
      <TokenFieldContainer
        style={style}
>>>>>>> a0d5079d
        onMouseDownCapture={this.onMouseDownCapture}
      >
        {!!prefix && (
          <PrefixContainer data-testid="input-prefix">{prefix}</PrefixContainer>
        )}
        {value.map((v, index) => (
<<<<<<< HEAD
          <TokenFieldItem
            key={index}
            className="TokenField-ItemWrapper"
            isValid={validateValue(v)}
          >
            <span
              style={{ ...defaultStyleValue, ...valueStyle }}
              className={multi ? "pl1 pr0" : "px1"}
            >
=======
          <TokenFieldItem key={index} isValid={validateValue(v)}>
            <span style={{ ...defaultStyleValue, ...valueStyle }}>
>>>>>>> a0d5079d
              {valueRenderer(v)}
            </span>
            {multi && (
              <TokenFieldAddon
                isValid={validateValue(v)}
                onClick={e => {
                  e.preventDefault();
                  this.removeValue(v);
                  this.inputRef?.current?.blur();
                }}
                onMouseDown={e => e.preventDefault()}
              >
                <Icon name="close" className="flex align-center" size={12} />
              </TokenFieldAddon>
            )}
          </TokenFieldItem>
        ))}
        {canAddItems && (
          <TokenInputItem className="TokenField-NewItemInputContainer">
            <input
              ref={this.inputRef}
              style={{ ...defaultStyleValue, ...valueStyle }}
              className={cx("full no-focus borderless px1")}
              // set size to be small enough that it fits in a parameter.
              size={10}
              placeholder={placeholder}
              value={isControlledInput ? inputValue : undefined}
              defaultValue={isControlledInput ? undefined : inputValue}
              onKeyDown={this.onInputKeyDown}
              onChange={isControlledInput ? this.onInputChange : undefined}
              onFocus={this.onInputFocus}
              onBlur={this.onInputBlur}
              onPaste={this.onInputPaste}
            />
          </TokenInputItem>
        )}
      </TokenFieldContainer>
    );

    const optionsList =
      filteredOptions.length === 0 ? null : (
        <ul
          className={cx(optionsClassName, "overflow-auto pl1 my1 scroll-hide")}
          style={{ maxHeight: 300, ...optionsStyle }}
          onMouseEnter={() => this.setState({ listIsHovered: true })}
          onMouseLeave={() => this.setState({ listIsHovered: false })}
        >
          {filteredOptions.map(option => (
            <li className="mr1" key={this._key(option)}>
              <div
                className={cx(
                  `py1 pl1 pr2 block rounded text-bold text-${color}-hover inline-block full cursor-pointer`,
                  `bg-light-hover`,
                  {
                    [`text-${color} bg-light`]:
                      !this.state.listIsHovered &&
                      this._valueIsEqual(
                        selectedOptionValue,
                        this._value(option),
                      ),
                  },
                )}
                onClick={e => {
                  this.addOption(option);
                  // clear the input value, and search value if last option
                  this.clearInputValue(filteredOptions.length === 1);
                  e.preventDefault();
                }}
                onMouseDown={e => e.preventDefault()}
              >
                {optionRenderer(option)}
              </div>
            </li>
          ))}
        </ul>
      );

    return layoutRenderer({
      valuesList,
      optionsList,
      isFocused,
      isAllSelected,
      isFiltered: !!searchValue,
      onClose: this.onClose,
    });
  }
}

type DefaultTokenFieldLayoutProps = {
  valuesList: React.ReactNode;
  optionsList?: React.ReactNode;
  isFocused?: boolean;
};

const DefaultTokenFieldLayout = ({
  valuesList,
  optionsList,
  isFocused,
}: DefaultTokenFieldLayoutProps) => (
  <div>
    <TippyPopover
      visible={isFocused && !!optionsList}
      content={<div>{optionsList}</div>}
      placement="bottom-start"
    >
      <div>{valuesList}</div>
    </TippyPopover>
  </div>
);

DefaultTokenFieldLayout.propTypes = {
  valuesList: PropTypes.element.isRequired,
  optionsList: PropTypes.element,
  isFocused: PropTypes.bool,
};<|MERGE_RESOLUTION|>--- conflicted
+++ resolved
@@ -572,40 +572,23 @@
 
     const isControlledInput = !!this.onInputChange;
     const valuesList = (
-<<<<<<< HEAD
-      <ul
-        className={cx(
-          className,
-          "p0 flex align-center flex-wrap bg-white scroll-x scroll-y",
-          {
-            "TokenField--focused": isFocused,
-          },
-        )}
-        style={{ maxHeight: 130, ...style }}
-=======
       <TokenFieldContainer
         style={style}
->>>>>>> a0d5079d
+        className={cx(className, {
+          "TokenField--focused": isFocused,
+        })}
         onMouseDownCapture={this.onMouseDownCapture}
       >
         {!!prefix && (
           <PrefixContainer data-testid="input-prefix">{prefix}</PrefixContainer>
         )}
         {value.map((v, index) => (
-<<<<<<< HEAD
           <TokenFieldItem
             key={index}
             className="TokenField-ItemWrapper"
             isValid={validateValue(v)}
           >
-            <span
-              style={{ ...defaultStyleValue, ...valueStyle }}
-              className={multi ? "pl1 pr0" : "px1"}
-            >
-=======
-          <TokenFieldItem key={index} isValid={validateValue(v)}>
             <span style={{ ...defaultStyleValue, ...valueStyle }}>
->>>>>>> a0d5079d
               {valueRenderer(v)}
             </span>
             {multi && (
