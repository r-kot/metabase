--- conflicted
+++ resolved
@@ -1011,7 +1011,6 @@
     cy.findByText("AL").click();
     cy.button("Add filter").isVisibleInPopover();
   });
-<<<<<<< HEAD
 
   it.skip("shoud retain all data series after saving a question where custom expression formula is the first metric (metabase#15882)", () => {
     visitQuestionAdhoc({
@@ -1136,8 +1135,6 @@
     });
   });
 });
-=======
-});
 
 function openExpressionEditorFromFreshlyLoadedPage() {
   openReviewsTable({ mode: "notebook" });
@@ -1149,5 +1146,4 @@
   cy.get("[contenteditable='true']")
     .click()
     .type(string);
-}
->>>>>>> bbd4f635
+}