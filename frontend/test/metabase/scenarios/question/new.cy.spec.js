--- conflicted
+++ resolved
@@ -42,35 +42,15 @@
     it.skip("should handle (removing) multiple metrics when one is sorted (metabase#13990)", () => {
       cy.createQuestion({
         name: "12625",
-<<<<<<< HEAD
         query: {
           "source-table": ORDERS_ID,
           aggregation: [
             ["count"],
-            ["sum", ["field-id", ORDERS.SUBTOTAL]],
-            ["sum", ["field-id", ORDERS.TOTAL]],
+            ["sum", ["field", ORDERS.SUBTOTAL, null]],
+            ["sum", ["field", ORDERS.TOTAL, null]],
           ],
-          breakout: [
-            ["datetime-field", ["field-id", ORDERS.CREATED_AT], "year"],
-          ],
+          breakout: [["field", ORDERS.CREATED_AT, { "temporal-unit": "year" }]],
           "order-by": [["desc", ["aggregation", 1]]],
-=======
-        dataset_query: {
-          database: 1,
-          query: {
-            "source-table": ORDERS_ID,
-            aggregation: [
-              ["count"],
-              ["sum", ["field", ORDERS.SUBTOTAL, null]],
-              ["sum", ["field", ORDERS.TOTAL, null]],
-            ],
-            breakout: [
-              ["field", ORDERS.CREATED_AT, { "temporal-unit": "year" }],
-            ],
-            "order-by": [["desc", ["aggregation", 1]]],
-          },
-          type: "query",
->>>>>>> 68d55143
         },
       }).then(({ body: { id: QESTION_ID } }) => {
         cy.server();
@@ -187,25 +167,12 @@
     it.skip("should display timeseries filter and granularity widgets at the bottom of the screen (metabase#11183)", () => {
       cy.createQuestion({
         name: "11183",
-<<<<<<< HEAD
         query: {
           "source-table": ORDERS_ID,
-          aggregation: [["sum", ["field-id", ORDERS.SUBTOTAL]]],
+          aggregation: [["sum", ["field", ORDERS.SUBTOTAL, null]]],
           breakout: [
-            ["datetime-field", ["field-id", ORDERS.CREATED_AT], "month"],
+            ["field", ORDERS.CREATED_AT, { "temporal-unit": "month" }],
           ],
-=======
-        dataset_query: {
-          database: 1,
-          query: {
-            "source-table": ORDERS_ID,
-            aggregation: [["sum", ["field", ORDERS.SUBTOTAL, null]]],
-            breakout: [
-              ["field", ORDERS.CREATED_AT, { "temporal-unit": "month" }],
-            ],
-          },
-          type: "query",
->>>>>>> 68d55143
         },
         display: "line",
       }).then(({ body: { id: QUESTION_ID } }) => {
@@ -315,25 +282,12 @@
       cy.server();
       cy.createQuestion({
         name: "13710",
-<<<<<<< HEAD
         query: {
           "source-table": ORDERS_ID,
           breakout: [
-            ["field-id", ORDERS.QUANTITY],
-            ["datetime-field", ["field-id", ORDERS.CREATED_AT], "month"],
+            ["field", ORDERS.QUANTITY, null],
+            ["field", ORDERS.CREATED_AT, { "temporal-unit": "month" }],
           ],
-=======
-        dataset_query: {
-          database: 1,
-          query: {
-            "source-table": ORDERS_ID,
-            breakout: [
-              ["field", ORDERS.QUANTITY, null],
-              ["field", ORDERS.CREATED_AT, { "temporal-unit": "month" }],
-            ],
-          },
-          type: "query",
->>>>>>> 68d55143
         },
         display: "smartscalar",
       }).then(({ body: { id: questionId } }) => {
