--- conflicted
+++ resolved
@@ -77,27 +77,13 @@
         // Create muliscalar card
         cy.createQuestion({
           name: CARD_NAME,
-<<<<<<< HEAD
           query: {
             "source-table": PEOPLE_ID,
             aggregation: [["count"]],
             breakout: [
-              ["field-id", PEOPLE.SOURCE],
-              ["datetime-field", ["field-id", PEOPLE.CREATED_AT], "month"],
+              ["field", PEOPLE.SOURCE, null],
+              ["field", PEOPLE.CREATED_AT, { "temporal-unit": "month" }],
             ],
-=======
-          dataset_query: {
-            database: 1,
-            query: {
-              "source-table": PEOPLE_ID,
-              aggregation: [["count"]],
-              breakout: [
-                ["field", PEOPLE.SOURCE, null],
-                ["field", PEOPLE.CREATED_AT, { "temporal-unit": "month" }],
-              ],
-            },
-            type: "query",
->>>>>>> 68d55143
           },
           display: "line",
         }).then(({ body: { id: CARD_ID } }) => {
@@ -139,31 +125,16 @@
 
         cy.createQuestion({
           name: QUESTION_NAME,
-<<<<<<< HEAD
           query: {
             "source-table": ORDERS_ID,
             aggregation: [["count"]],
             breakout: [
               [
-                "fk->",
-                ["field-id", ORDERS.PRODUCT_ID],
-                ["field-id", PRODUCTS.CATEGORY],
-=======
-          dataset_query: {
-            database: 1,
-            query: {
-              "source-table": ORDERS_ID,
-              aggregation: [["count"]],
-              breakout: [
-                [
-                  "field",
-                  PRODUCTS.CATEGORY,
-                  { "source-field": ORDERS.PRODUCT_ID },
-                ],
-                ["field", ORDERS.CREATED_AT, { "temporal-unit": "year" }],
->>>>>>> 68d55143
+                "field",
+                PRODUCTS.CATEGORY,
+                { "source-field": ORDERS.PRODUCT_ID },
               ],
-              ["datetime-field", ["field-id", ORDERS.CREATED_AT], "year"],
+              ["field", ORDERS.CREATED_AT, { "temporal-unit": "year" }],
             ],
           },
         }).then(({ body: { id: QUESTION_ID } }) => {
