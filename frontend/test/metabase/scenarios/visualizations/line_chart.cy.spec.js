--- conflicted
+++ resolved
@@ -1,8 +1,4 @@
-<<<<<<< HEAD
-import { restore, visitQuestionAdhoc } from "__support__/e2e/cypress";
-=======
 import { restore, visitQuestionAdhoc, popover } from "__support__/e2e/cypress";
->>>>>>> b0d9436a
 import { SAMPLE_DATASET } from "__support__/e2e/cypress_sample_dataset";
 
 const { ORDERS, ORDERS_ID, PRODUCTS } = SAMPLE_DATASET;
