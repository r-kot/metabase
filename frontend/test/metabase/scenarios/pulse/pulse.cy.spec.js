import { signInAsAdmin, restore } from "__support__/cypress";

const MOCK_PULSE_FORM_INPUT = {
  channels: {
    email: {
      type: "email",
      name: "Email",
      allows_recipients: true,
      configured: true,
      recipients: ["user", "email"],
      schedules: ["daily", "weekly", "monthly"],
    },
  },
};

describe("scenarios > pulse", () => {
<<<<<<< HEAD
  before(restore);
  beforeEach(signInAsAdmin);
  it("should be able get to the new pulse page from the navbar", () => {
=======
  beforeEach(() => {
    restore();
    signInAsAdmin();
  });
  it("should be able get to the new pulse page from the nav bar", () => {
>>>>>>> 3c5071c1
    cy.visit("/");

    cy.get(".Icon-add").click();
    cy.contains("New pulse").click();

    cy.url().should("match", /\/pulse\/create$/);
  });

  it("should create a new pulse", () => {
    cy.server();
    cy.route("GET", "/api/pulse/form_input", MOCK_PULSE_FORM_INPUT);

    cy.visit("/pulse/create");

    cy.findByPlaceholderText("Important metrics")
      .click()
      .type("pulse title");

    cy.contains("Select a question").click();
    cy.contains("Orders, Count").click();

    cy.get('[placeholder="Enter user names or email addresses"]')
      .type("bobby@example.com")
      .blur();

    // pulse card preview
    cy.contains("18,760");

    cy.contains("Create pulse").click();

    cy.url().should("match", /\/collection\/root$/);
    cy.contains("pulse title");
  });

  describe("existing pulses", () => {
    beforeEach(() => {
      cy.server();
      // Create new pulse without relying on the previous test
      cy.request("POST", "/api/pulse", {
        name: "pulse title",
        cards: [{ id: 2, include_csv: false, include_xls: false }],
        channels: [
          {
            channel_type: "email",
            details: {},
            enabled: true,
            recipients: [],
            schedule_day: "mon",
            schedule_frame: "first",
            schedule_hour: 8,
            schedule_type: "daily",
          },
        ],
        skip_if_empty: false,
      });
    });

<<<<<<< HEAD
  it("should edit existing pulses", () => {
    cy.visit("/pulse/1");
    cy.get('[placeholder="Important metrics"]')
      .wait(100)
      .clear()
      .type("new pulse title");
=======
    it("should load existing pulses", () => {
      cy.visit("/collection/root");
      cy.contains("pulse title").click({ force: true });
      cy.contains("18,760");
    });
>>>>>>> 3c5071c1

    it("should edit existing pulses", () => {
      cy.visit("/pulse/1");
      cy.get('[placeholder="Important metrics"]')
        .clear()
        .type("new pulse title");

      cy.contains("Save changes").click();
      cy.url().should("match", /\/collection\/root$/);
      cy.contains("new pulse title");
    });
  });
});<|MERGE_RESOLUTION|>--- conflicted
+++ resolved
@@ -14,17 +14,11 @@
 };
 
 describe("scenarios > pulse", () => {
-<<<<<<< HEAD
-  before(restore);
-  beforeEach(signInAsAdmin);
-  it("should be able get to the new pulse page from the navbar", () => {
-=======
   beforeEach(() => {
     restore();
     signInAsAdmin();
   });
   it("should be able get to the new pulse page from the nav bar", () => {
->>>>>>> 3c5071c1
     cy.visit("/");
 
     cy.get(".Icon-add").click();
@@ -82,24 +76,16 @@
       });
     });
 
-<<<<<<< HEAD
-  it("should edit existing pulses", () => {
-    cy.visit("/pulse/1");
-    cy.get('[placeholder="Important metrics"]')
-      .wait(100)
-      .clear()
-      .type("new pulse title");
-=======
     it("should load existing pulses", () => {
       cy.visit("/collection/root");
       cy.contains("pulse title").click({ force: true });
       cy.contains("18,760");
     });
->>>>>>> 3c5071c1
 
     it("should edit existing pulses", () => {
       cy.visit("/pulse/1");
       cy.get('[placeholder="Important metrics"]')
+        .wait(100)
         .clear()
         .type("new pulse title");
 
