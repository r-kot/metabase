--- conflicted
+++ resolved
@@ -185,15 +185,8 @@
     "modulePaths": [
       "<rootDir>/frontend/src"
     ],
-<<<<<<< HEAD
     "setupFiles": [
       "<rootDir>/frontend/test/metabase-bootstrap.js"
     ]
-=======
-    "moduleNameMapper": {
-      "\\.(jpg|jpeg|png|gif|eot|otf|webp|svg|ttf|woff|woff2|mp4|webm|wav|mp3|m4a|aac|oga)$": "<rootDir>/__mocks__/fileMock.js",
-      "\\.(css|less)$": "<rootDir>/frontend/test/__mocks__/styleMock.js"
-    }
->>>>>>> 73addcd0
   }
 }